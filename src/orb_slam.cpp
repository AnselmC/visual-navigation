/**
BSD 3-Clause License

Copyright (c) 2018, Vladyslav Usenko and Nikolaus Demmel.
All rights reserved.

Redistribution and use in source and binary forms, with or without
modification, are permitted provided that the following conditions are met:

* Redistributions of source code must retain the above copyright notice, this
  list of conditions and the following disclaimer.

* Redistributions in binary form must reproduce the above copyright notice,
  this list of conditions and the following disclaimer in the documentation
  and/or other materials provided with the distribution.

* Neither the name of the copyright holder nor the names of its
  contributors may be used to endorse or promote products derived from
  this software without specific prior written permission.

THIS SOFTWARE IS PROVIDED BY THE COPYRIGHT HOLDERS AND CONTRIBUTORS "AS IS"
AND ANY EXPRESS OR IMPLIED WARRANTIES, INCLUDING, BUT NOT LIMITED TO, THE
IMPLIED WARRANTIES OF MERCHANTABILITY AND FITNESS FOR A PARTICULAR PURPOSE ARE
DISCLAIMED. IN NO EVENT SHALL THE COPYRIGHT HOLDER OR CONTRIBUTORS BE LIABLE
FOR ANY DIRECT, INDIRECT, INCIDENTAL, SPECIAL, EXEMPLARY, OR CONSEQUENTIAL
DAMAGES (INCLUDING, BUT NOT LIMITED TO, PROCUREMENT OF SUBSTITUTE GOODS OR
SERVICES; LOSS OF USE, DATA, OR PROFITS; OR BUSINESS INTERRUPTION) HOWEVER
CAUSED AND ON ANY THEORY OF LIABILITY, WHETHER IN CONTRACT, STRICT LIABILITY,
OR TORT (INCLUDING NEGLIGENCE OR OTHERWISE) ARISING IN ANY WAY OUT OF THE USE
OF THIS SOFTWARE, EVEN IF ADVISED OF THE POSSIBILITY OF SUCH DAMAGE.
*/

#include <algorithm>
#include <atomic>
#include <chrono>
#include <iostream>
#include <thread>

#include <yaml-cpp/yaml.h>

#include <sophus/se3.hpp>

#include <tbb/concurrent_unordered_map.h>
#include <tbb/tbb.h>

#include <pangolin/display/image_view.h>
#include <pangolin/gl/gldraw.h>
#include <pangolin/image/image.h>
#include <pangolin/image/image_io.h>
#include <pangolin/image/typed_image.h>
#include <pangolin/pangolin.h>

#include <CLI/CLI.hpp>

#include <visnav/common_types.h>

#include <visnav/calibration.h>

#include <visnav/keypoints.h>
#include <visnav/map_utils.h>
#include <visnav/matching_utils.h>
#include <visnav/os_utils.h>

#include <visnav/gui_helper.h>
#include <visnav/tracks.h>

#include <visnav/serialization.h>

using namespace visnav;

///////////////////////////////////////////////////////////////////////////////
/// Declarations
///////////////////////////////////////////////////////////////////////////////

void draw_image_overlay(pangolin::View& v, size_t cam_id);
void change_display_to_image(const TimeCamId& tcid);
void draw_scene();
void load_data(const std::string& path, const std::string& calib_path,
               const std::string& vo_path);
void detect_right_keypoints_separate_thread(const TimeCamId& tcidr,
                                            KeypointsData& kdr);
void save_poses();
bool next_step();
void optimize();
void detect_loop_closure(const FrameId& new_kf);
void compute_projections();

///////////////////////////////////////////////////////////////////////////////
/// Constants
///////////////////////////////////////////////////////////////////////////////

constexpr int UI_WIDTH = 200;
constexpr int NUM_CAMS = 2;

///////////////////////////////////////////////////////////////////////////////
/// Variables
///////////////////////////////////////////////////////////////////////////////

// Profiling vars

int current_frame = 0;
Sophus::SE3d current_pose;
Sophus::SE3d prev_pose;
bool take_keyframe = true;
TrackId next_landmark_id = 0;
int frames_since_last_kf = 0;

std::atomic<bool> opt_running{false};
std::atomic<bool> opt_finished{false};
std::atomic<bool> loop_closure_running{false};
std::atomic<bool> loop_closure_finished{false};
std::atomic<bool> right_keypoint_detection_running{false};
Keyframes kf_frames;
Keyframes kf_frames_opt;
std::set<TrackId> prev_lm_ids;

std::vector<std::tuple<Sophus::SE3d, Sophus::SE3d, int64_t>> groundtruths;
std::vector<Sophus::SE3d> vo_poses;
int frame_rate = 1;
bool too_slow = false;
int too_slow_count = 0;
double trans_error = 0;
double running_trans_error = 0;
double ape = 0;
double rpe = 0;
std::vector<Eigen::Vector3d> estimated_path;
std::vector<Sophus::SE3d> estimated_poses;

std::shared_ptr<std::thread> opt_thread;
std::shared_ptr<std::thread> kp_thread;
std::shared_ptr<std::thread> lc_thread;

/// intrinsic calibration
Calibration calib_cam;
Calibration calib_cam_opt;

CovisibilityGraph cov_graph;
CovisibilityGraph cov_graph_opt;

/// loaded images
tbb::concurrent_unordered_map<TimeCamId, std::string> images;

/// timestamps for all stereo pairs
std::vector<FrameId> timestamps;

std::set<FrameId> cov_frames;
FrameId loop_closure_frame;
FrameId loop_closure_candidate;
std::set<TrackId> local_lms;
/// detected feature locations and descriptors
Corners feature_corners;

/// pairwise feature matches
Matches feature_matches;

/// camera poses in the current map
Cameras cameras;

/// copy of cameras for optimization in parallel thread
Cameras cameras_opt;

/// landmark positions and feature observations in current map
Landmarks landmarks;

/// copy of landmarks for optimization in parallel thread
Landmarks landmarks_opt;

/// cashed info on reprojected landmarks; recomputed every time time from
/// cameras, landmarks, and feature_tracks; used for visualization and
/// determining outliers; indexed by images
ImageProjections image_projections;

///////////////////////////////////////////////////////////////////////////////
/// GUI parameters
///////////////////////////////////////////////////////////////////////////////

// The following GUI elements can be enabled / disabled from the main panel by
// switching the prefix from "ui" to "hidden" or vice verca. This way you can
// show only the elements you need / want for development.

pangolin::Var<bool> ui_show_hidden("ui.show_extra_options", false, false, true);

//////////////////////////////////////////////
/// Image display options

pangolin::Var<int> show_frame1("ui.show_frame1", 0, 0, 1500);
pangolin::Var<int> show_cam1("ui.show_cam1", 0, 0, NUM_CAMS - 1);
pangolin::Var<int> show_frame2("ui.show_frame2", 0, 0, 1500);
pangolin::Var<int> show_cam2("ui.show_cam2", 1, 0, NUM_CAMS - 1);
pangolin::Var<bool> lock_frames("ui.lock_frames", true, false, true);
pangolin::Var<bool> show_detected("ui.show_detected", true, false, true);
pangolin::Var<bool> show_covgraph("ui.show_covgraph", true, false, true);
pangolin::Var<bool> show_matches("ui.show_matches", true, false, true);
pangolin::Var<bool> show_inliers("ui.show_inliers", true, false, true);
pangolin::Var<bool> show_reprojections("ui.show_reprojections", true, false,
                                       true);
pangolin::Var<bool> show_outlier_observations("ui.show_outlier_obs", false,
                                              false, true);
pangolin::Var<bool> show_ids("ui.show_ids", false, false, true);
pangolin::Var<bool> show_epipolar("hidden.show_epipolar", false, false, true);
pangolin::Var<bool> show_path("hidden.show_path", true, false, true);
pangolin::Var<bool> show_cameras3d("hidden.show_cameras", true, false, true);
pangolin::Var<bool> show_visualodometry("hidden.show_visualodometry", true,
                                        false, true);
pangolin::Var<bool> show_groundtruth("hidden.show_groundtruth", true, false,
                                     true);
pangolin::Var<bool> show_points3d("hidden.show_points", true, false, true);


//////////////////////////////////////////////
/// Feature extraction and matching options

OrbSLAMOptions os_opts;
pangolin::Var<int> num_features_per_image("hidden.num_features", 2000, 10,
                                          5000);
pangolin::Var<bool> rotate_features("hidden.rotate_features", true, false,
                                    true);
pangolin::Var<int> feature_match_max_dist("hidden.match_max_dist", 70, 1, 255);
pangolin::Var<double> feature_match_test_next_best("hidden.match_next_best",
                                                   1.2, 1, 4);

pangolin::Var<double> match_max_dist_2d("hidden.match_max_dist_2d", 20.0, 1.0,
                                        50);

pangolin::Var<int> min_kfs("hidden.min_kfs", 5, 1, 20);
pangolin::Var<double> max_redundant_obs_count("hidden.max_redundant_obs_count",
                                              0.5, 0.1, 1.0);
pangolin::Var<int> new_kf_min_inliers("hidden.new_kf_min_inliers", 50, 1, 200);
pangolin::Var<double> max_kref_overlap("hidden.max_kref_overlap", 0.91, 0.1,
                                       1.0);
pangolin::Var<int> max_frames_since_last_kf("hidden.max_frames_since_last_kf",
                                            20, 1, 100);

pangolin::Var<int> max_num_kfs("hidden.max_num_kfs", 10, 5, 20);

pangolin::Var<int> min_weight("hidden.min_weight", 30, 1, 100);
pangolin::Var<int> min_weight_k1("hidden.min_weight_k1", 10, 1, 30);
<<<<<<< HEAD
pangolin::Var<int> min_inliers_loop_closing("hidden.min_inliers_loop_closing",
                                            50, 1, 200);
=======
pangolin::Var<int> min_weight_essential("hidden.min_weight_essential", 100, 30,
                                        150);
>>>>>>> 1dd4e0d5

pangolin::Var<double> d_min("hidden.d_min", 0.1, 1.0, 0.0);
pangolin::Var<double> d_max("hidden.d_max", 5.0, 1.0, 10.0);

//////////////////////////////////////////////
/// Adding cameras and landmarks options

pangolin::Var<double> reprojection_error_pnp_inlier_threshold_pixel(
    "hidden.pnp_inlier_thresh", 3.0, 0.1, 10);

//////////////////////////////////////////////
/// Bundle Adjustment Options

pangolin::Var<bool> ba_optimize_intrinsics("hidden.ba_opt_intrinsics", false,
                                           false, true);
pangolin::Var<int> ba_verbose("hidden.ba_verbose", 1, 0, 2);

pangolin::Var<double> reprojection_error_huber_pixel("hidden.ba_huber_width",
                                                     1.0, 0.1, 10);

///////////////////////////////////////////////////////////////////////////////
/// GUI buttons
///////////////////////////////////////////////////////////////////////////////

// if you enable this, next_step is called repeatedly until completion
pangolin::Var<bool> continue_next("ui.continue_next", false, false, true);

using Button = pangolin::Var<std::function<void(void)>>;

Button next_step_btn("ui.next_step", &next_step);
Button save_poses_btn("ui.save_poses", &save_poses);
std::string pose_path = "save_poses/";

///////////////////////////////////////////////////////////////////////////////
/// GUI and Boilerplate Implementation
///////////////////////////////////////////////////////////////////////////////

// Parse parameters, load data, and create GUI window and event loop (or
// process everything in non-gui mode).
int main(int argc, char** argv) {
  auto global_start = std::chrono::high_resolution_clock::now();
  auto global_end = std::chrono::high_resolution_clock::now();
  bool show_gui = true;
  std::string dataset_path = "data/V1_01_easy/mav0";
  std::string vo_path = "visual_odometry_poses.csv";
  std::string cam_calib = "opt_calib.json";

  CLI::App app{"Orb SLAM."};

  app.add_option("--show-gui", show_gui, "Show GUI");
  app.add_option("--dataset-path", dataset_path,
                 "Dataset path. Default: " + dataset_path);
  app.add_option("--vo-path", vo_path,
                 "Visual odometry poses path. Default: " + vo_path);
  app.add_option("--poses-path", pose_path,
                 "Where to save poses. Default: " + pose_path);
  app.add_option("--cam-calib", cam_calib,
                 "Path to camera calibration. Default: " + cam_calib);

  try {
    app.parse(argc, argv);
  } catch (const CLI::ParseError& e) {
    return app.exit(e);
  }

  load_data(dataset_path, cam_calib, vo_path);

  if (show_gui) {
    pangolin::CreateWindowAndBind("Main", 1800, 1000);

    glEnable(GL_DEPTH_TEST);

    // main parent display for images and 3d viewer
    pangolin::View& main_view =
        pangolin::Display("main")
            .SetBounds(0.0, 1.0, pangolin::Attach::Pix(UI_WIDTH), 1.0)
            .SetLayout(pangolin::LayoutEqualVertical);

    // parent display for images
    pangolin::View& img_view_display =
        pangolin::Display("images").SetLayout(pangolin::LayoutEqual);
    main_view.AddDisplay(img_view_display);

    // main ui panel
    pangolin::CreatePanel("ui").SetBounds(0.0, 1.0, 0.0,
                                          pangolin::Attach::Pix(UI_WIDTH));

    // extra options panel
    pangolin::View& hidden_panel = pangolin::CreatePanel("hidden").SetBounds(
        0.0, 1.0, pangolin::Attach::Pix(UI_WIDTH),
        pangolin::Attach::Pix(2 * UI_WIDTH));
    ui_show_hidden.Meta().gui_changed = true;

    // 2D image views
    std::vector<std::shared_ptr<pangolin::ImageView>> img_view;
    while (img_view.size() < NUM_CAMS) {
      std::shared_ptr<pangolin::ImageView> iv(new pangolin::ImageView);

      size_t idx = img_view.size();
      img_view.emplace_back(iv);

      img_view_display.AddDisplay(*iv);
      iv->extern_draw_function =
          std::bind(&draw_image_overlay, std::placeholders::_1, idx);
    }

    // 3D visualization (initial camera view optimized to see full map)
    pangolin::OpenGlRenderState camera(
        pangolin::ProjectionMatrix(640, 480, 400, 400, 320, 240, 0.001, 10000),
        pangolin::ModelViewLookAt(-3.4, -3.7, -8.3, 2.1, 0.6, 0.2,
                                  pangolin::AxisNegY));

    pangolin::View& display3D =
        pangolin::Display("scene")
            .SetAspect(-640 / 480.0)
            .SetHandler(new pangolin::Handler3D(camera));
    main_view.AddDisplay(display3D);

    while (!pangolin::ShouldQuit()) {
      glClear(GL_COLOR_BUFFER_BIT | GL_DEPTH_BUFFER_BIT);

      if (ui_show_hidden.GuiChanged()) {
        hidden_panel.Show(ui_show_hidden);
        const int panel_width = ui_show_hidden ? 2 * UI_WIDTH : UI_WIDTH;
        main_view.SetBounds(0.0, 1.0, pangolin::Attach::Pix(panel_width), 1.0);
      }

      display3D.Activate(camera);
      glClearColor(0.95f, 0.95f, 0.95f, 1.0f);  // light gray background

      draw_scene();

      img_view_display.Activate();

      if (lock_frames) {
        // in case of locking frames, chaning one should change the other
        if (show_frame1.GuiChanged()) {
          change_display_to_image(std::make_pair(show_frame1, 0));
          change_display_to_image(std::make_pair(show_frame1, 1));
        } else if (show_frame2.GuiChanged()) {
          change_display_to_image(std::make_pair(show_frame2, 0));
          change_display_to_image(std::make_pair(show_frame2, 1));
        }
      }

      if (show_frame1.GuiChanged() || show_cam1.GuiChanged()) {
        size_t frame_id = show_frame1;
        size_t cam_id = show_cam1;

        TimeCamId tcid;
        tcid.first = frame_id;
        tcid.second = cam_id;
        if (images.find(tcid) != images.end()) {
          pangolin::TypedImage img = pangolin::LoadImage(images[tcid]);
          img_view[0]->SetImage(img);
        } else {
          img_view[0]->Clear();
        }
      }

      if (show_frame2.GuiChanged() || show_cam2.GuiChanged()) {
        size_t frame_id = show_frame2;
        size_t cam_id = show_cam2;

        TimeCamId tcid;
        tcid.first = frame_id;
        tcid.second = cam_id;
        if (images.find(tcid) != images.end()) {
          pangolin::GlPixFormat fmt;
          fmt.glformat = GL_LUMINANCE;
          fmt.gltype = GL_UNSIGNED_BYTE;
          fmt.scalable_internal_format = GL_LUMINANCE8;

          pangolin::TypedImage img = pangolin::LoadImage(images[tcid]);
          img_view[1]->SetImage(img);
        } else {
          img_view[1]->Clear();
        }
      }

      pangolin::FinishFrame();

      if (continue_next) {
        // stop if there is nothing left to do
        if (current_frame == 0) {
          global_start = std::chrono::high_resolution_clock::now();
        }
        continue_next = next_step();
      } else {
        // if the gui is just idling, make sure we don't burn too much CPU
        global_end = std::chrono::high_resolution_clock::now();
        std::this_thread::sleep_for(std::chrono::milliseconds(5));
      }
    }
  } else {
    // non-gui mode: Process all frames, then exit
    while (next_step()) {
      // nop
    }
  }

  double time_taken = (std::chrono::duration_cast<std::chrono::nanoseconds>(
                           global_end - global_start)
                           .count()) /
                      1e9;
  std::cout << "Entire run took: " << time_taken << std::setprecision(9)
            << " sec" << std::endl;
  std::cout << "Average time per frame: " << time_taken / (current_frame + 1)
            << std::endl;
  /*MAPPING*/
  float percentage = 100 * float(too_slow_count) / float(current_frame + 1);
  std::cout << "Too slow for " << percentage << " of the time" << std::endl;
  return 0;
}

// Visualize features and related info on top of the image views
void draw_image_overlay(pangolin::View& v, size_t view_id) {
  UNUSED(v);

  const u_int8_t color_red[3]{255, 0, 0};    // red
  const u_int8_t color_green[3]{0, 250, 0};  // green
  size_t frame_id = view_id == 0 ? show_frame1 : show_frame2;
  size_t cam_id = view_id == 0 ? show_cam1 : show_cam2;

  TimeCamId tcid = std::make_pair(frame_id, cam_id);

  float text_row = 20;

  if (show_detected) {
    glLineWidth(1.0);
    glColor3f(1.0, 0.0, 0.0);  // red
    glEnable(GL_BLEND);
    glBlendFunc(GL_SRC_ALPHA, GL_ONE_MINUS_SRC_ALPHA);

    if (feature_corners.find(tcid) != feature_corners.end()) {
      const KeypointsData& cr = feature_corners.at(tcid);

      for (size_t i = 0; i < cr.corners.size(); i++) {
        Eigen::Vector2d c = cr.corners[i];
        double angle = cr.corner_angles[i];
        pangolin::glDrawCirclePerimeter(c[0], c[1], 3.0);

        Eigen::Vector2d r(3, 0);
        Eigen::Rotation2Dd rot(angle);
        r = rot * r;

        pangolin::glDrawLine(c, c + r);
      }

      pangolin::GlFont::I()
          .Text("Detected %d corners", cr.corners.size())
          .Draw(5, text_row);

    } else {
      glLineWidth(1.0);

      pangolin::GlFont::I().Text("Corners not processed").Draw(5, text_row);
    }
    text_row += 20;
  }

  if (show_matches || show_inliers) {
    glLineWidth(1.0);
    glColor3f(0.0, 0.0, 1.0);  // blue
    glEnable(GL_BLEND);
    glBlendFunc(GL_SRC_ALPHA, GL_ONE_MINUS_SRC_ALPHA);

    size_t o_frame_id = (view_id == 0 ? show_frame2 : show_frame1);
    size_t o_cam_id = (view_id == 0 ? show_cam2 : show_cam1);

    TimeCamId o_tcid = std::make_pair(o_frame_id, o_cam_id);

    int idx = -1;

    auto it = feature_matches.find(std::make_pair(tcid, o_tcid));

    if (it != feature_matches.end()) {
      idx = 0;
    } else {
      it = feature_matches.find(std::make_pair(o_tcid, tcid));
      if (it != feature_matches.end()) {
        idx = 1;
      }
    }

    if (idx >= 0 && show_matches) {
      if (feature_corners.find(tcid) != feature_corners.end()) {
        const KeypointsData& cr = feature_corners.at(tcid);

        for (size_t i = 0; i < it->second.matches.size(); i++) {
          size_t c_idx = idx == 0 ? it->second.matches[i].first
                                  : it->second.matches[i].second;

          Eigen::Vector2d c = cr.corners[c_idx];
          double angle = cr.corner_angles[c_idx];
          pangolin::glDrawCirclePerimeter(c[0], c[1], 3.0);

          Eigen::Vector2d r(3, 0);
          Eigen::Rotation2Dd rot(angle);
          r = rot * r;

          pangolin::glDrawLine(c, c + r);

          if (show_ids) {
            pangolin::GlFont::I().Text("%d", i).Draw(c[0], c[1]);
          }
        }

        pangolin::GlFont::I()
            .Text("Detected %d matches", it->second.matches.size())
            .Draw(5, text_row);
        text_row += 20;
      }
    }

    glColor3f(0.0, 1.0, 0.0);  // green

    if (idx >= 0 && show_inliers) {
      if (feature_corners.find(tcid) != feature_corners.end()) {
        const KeypointsData& cr = feature_corners.at(tcid);

        for (size_t i = 0; i < it->second.inliers.size(); i++) {
          size_t c_idx = idx == 0 ? it->second.inliers[i].first
                                  : it->second.inliers[i].second;

          Eigen::Vector2d c = cr.corners[c_idx];
          double angle = cr.corner_angles[c_idx];
          pangolin::glDrawCirclePerimeter(c[0], c[1], 3.0);

          Eigen::Vector2d r(3, 0);
          Eigen::Rotation2Dd rot(angle);
          r = rot * r;

          pangolin::glDrawLine(c, c + r);

          if (show_ids) {
            pangolin::GlFont::I().Text("%d", i).Draw(c[0], c[1]);
          }
        }

        pangolin::GlFont::I()
            .Text("Detected %d inliers", it->second.inliers.size())
            .Draw(5, text_row);
        text_row += 20;
      }
    }
  }

  if (show_reprojections) {
    if (image_projections.count(tcid) > 0) {
      glLineWidth(1.0);
      glColor3f(1.0, 0.0, 0.0);  // red
      glEnable(GL_BLEND);
      glBlendFunc(GL_SRC_ALPHA, GL_ONE_MINUS_SRC_ALPHA);

      const size_t num_points = image_projections.at(tcid).obs.size();
      double error_sum = 0;
      size_t num_outliers = 0;

      // count up and draw all inlier projections
      for (const auto& lm_proj : image_projections.at(tcid).obs) {
        error_sum += lm_proj->reprojection_error;

        if (lm_proj->outlier_flags != OutlierNone) {
          // outlier point
          glColor3f(1.0, 0.0, 0.0);  // red
          ++num_outliers;
        } else if (lm_proj->reprojection_error >
                   reprojection_error_huber_pixel) {
          // close to outlier point
          glColor3f(1.0, 0.5, 0.0);  // orange
        } else {
          // clear inlier point
          glColor3f(1.0, 1.0, 0.0);  // yellow
        }
        pangolin::glDrawCirclePerimeter(lm_proj->point_reprojected, 3.0);
        pangolin::glDrawLine(lm_proj->point_measured,
                             lm_proj->point_reprojected);
      }

      // only draw outlier projections
      if (show_outlier_observations) {
        glColor3f(1.0, 0.0, 0.0);  // red
        for (const auto& lm_proj : image_projections.at(tcid).outlier_obs) {
          pangolin::glDrawCirclePerimeter(lm_proj->point_reprojected, 3.0);
          pangolin::glDrawLine(lm_proj->point_measured,
                               lm_proj->point_reprojected);
        }
      }

      glColor3f(1.0, 0.0, 0.0);  // red
      pangolin::GlFont::I()
          .Text("Average repr. error (%u points, %u new outliers): %.2f",
                num_points, num_outliers, error_sum / num_points)
          .Draw(5, text_row);
      text_row += 20;
    }
  }
  std::string msg = too_slow ? "TOO SLOW (%.2f %% too slow)"
                             : "Good speed (%.2f %% too slow)";
  glColor3ubv(too_slow ? color_red : color_green);
  float percentage = 100 * float(too_slow_count) / float(current_frame + 1);
  pangolin::GlFont::I().Text(msg.c_str(), percentage).Draw(5, 120);

  if (show_epipolar) {
    glLineWidth(1.0);
    glColor3f(0.0, 1.0, 1.0);  // bright teal
    glEnable(GL_BLEND);
    glBlendFunc(GL_SRC_ALPHA, GL_ONE_MINUS_SRC_ALPHA);

    size_t o_frame_id = (view_id == 0 ? show_frame2 : show_frame1);
    size_t o_cam_id = (view_id == 0 ? show_cam2 : show_cam1);

    TimeCamId o_tcid = std::make_pair(o_frame_id, o_cam_id);

    int idx = -1;

    auto it = feature_matches.find(std::make_pair(tcid, o_tcid));

    if (it != feature_matches.end()) {
      idx = 0;
    } else {
      it = feature_matches.find(std::make_pair(o_tcid, tcid));
      if (it != feature_matches.end()) {
        idx = 1;
      }
    }

    if (idx >= 0 && it->second.inliers.size() > 20) {
      Sophus::SE3d T_this_other =
          idx == 0 ? it->second.T_i_j : it->second.T_i_j.inverse();

      Eigen::Vector3d p0 = T_this_other.translation().normalized();

      int line_id = 0;
      for (double i = -M_PI_2 / 2; i <= M_PI_2 / 2; i += 0.05) {
        Eigen::Vector3d p1(0, sin(i), cos(i));

        if (idx == 0) p1 = it->second.T_i_j * p1;

        p1.normalize();

        std::vector<Eigen::Vector2d, Eigen::aligned_allocator<Eigen::Vector2d>>
            line;
        for (double j = -1; j <= 1; j += 0.001) {
          line.emplace_back(calib_cam.intrinsics[cam_id]->project(
              p0 * j + (1 - std::abs(j)) * p1));
        }

        Eigen::Vector2d c = calib_cam.intrinsics[cam_id]->project(p1);
        pangolin::GlFont::I().Text("%d", line_id).Draw(c[0], c[1]);
        line_id++;

        pangolin::glDrawLineStrip(line);
      }
    }
  }
}

// Update the image views to a given image id
void change_display_to_image(const TimeCamId& tcid) {
  if (0 == tcid.second) {
    // left view
    show_cam1 = 0;
    show_frame1 = tcid.first;
    show_cam1.Meta().gui_changed = true;
    show_frame1.Meta().gui_changed = true;
  } else {
    // right view
    show_cam2 = tcid.second;
    show_frame2 = tcid.first;
    show_cam2.Meta().gui_changed = true;
    show_frame2.Meta().gui_changed = true;
  }
}

// Render the 3D viewer scene of cameras and points
void draw_scene() {
  const TimeCamId tcid1 = std::make_pair(show_frame1, show_cam1);
  const TimeCamId tcid2 = std::make_pair(show_frame2, show_cam2);

  const u_int8_t color_visualodometry_left[3]{150, 75, 0};       // brown
  const u_int8_t color_groundtruth_left[3]{255, 155, 0};         // orange
  const u_int8_t color_groundtruth_right[3]{255, 255, 0};        // yellow
  const u_int8_t color_camera_current[3]{255, 0, 0};             // red
  const u_int8_t color_camera_left[3]{0, 125, 0};                // dark green
  const u_int8_t color_camera_right[3]{0, 0, 125};               // dark blue
  const u_int8_t color_points[3]{0, 0, 0};                       // black
  const u_int8_t color_selected_left[3]{0, 250, 0};              // green
  const u_int8_t color_selected_right[3]{0, 0, 250};             // blue
  const u_int8_t color_selected_both[3]{0, 250, 250};            // teal
  const u_int8_t color_outlier_observation[3]{250, 0, 250};      // purple
  const u_int8_t color_loop_closure_cam[3]{250, 0, 250};         // purple
  const u_int8_t color_loop_closure_candidates[3]{0, 255, 155};  // bright green

  // render path
  if (show_path) {
    glColor3ubv(color_camera_current);
    glPointSize(3.0);
    glBegin(GL_POINTS);
    for (const auto& pt : estimated_path) {
      pangolin::glVertex(pt);
    }
    glEnd();
  }
  if (show_covgraph) {
    glLineWidth(1.0);
    glEnable(GL_BLEND);
    glBlendFunc(GL_SRC_ALPHA, GL_ONE_MINUS_SRC_ALPHA);
    CovisibilityGraph cov_copy = cov_graph;
    for (auto& node : cov_copy) {
      FrameId kf = node.first;
      Eigen::Vector3d node_position =
          cameras.at(TimeCamId(kf, 0)).T_w_c.translation();
      Connections neighbors = node.second;
      for (auto& neighbor : neighbors) {
        Eigen::Vector3d neighbor_position =
            cameras.at(TimeCamId(neighbor.first, 0)).T_w_c.translation();
        if (neighbor.second > min_weight_essential) {
          glColor3ubv(color_outlier_observation);  // essential
        } else {
          glColor3ubv(color_selected_both);  // covisibility
        }
        pangolin::glDrawLine(node_position[0], node_position[1],
                             node_position[2], neighbor_position[0],
                             neighbor_position[1], neighbor_position[2]);
      }
    }
  }

  // render cameras
  if (show_cameras3d) {
    for (const auto& cam : cameras) {
      if (cam.first == tcid1) {  // current left cam
        render_camera(cam.second.T_w_c.matrix(), 3.0f, color_selected_left,
                      0.1f);
      } else if (cam.first == tcid2) {  // current right cam
        render_camera(cam.second.T_w_c.matrix(), 3.0f, color_selected_right,
                      0.1f);
      } else if (cam.first.first ==
                 loop_closure_frame) {  // cam that loop closure was run on
        render_camera(cam.second.T_w_c.matrix(), 2.0f, color_loop_closure_cam,
                      0.1f);
      } else if (cam.first.first ==
                 loop_closure_candidate) {  // loop closure candidates
        render_camera(cam.second.T_w_c.matrix(), 2.0f,
                      color_loop_closure_candidates, 0.1f);
      } else if (cov_frames.find(cam.first.first) !=
                 cov_frames.end()) {  // neighbors in covisibility graph
        render_camera(cam.second.T_w_c.matrix(), 2.0f,
                      color_outlier_observation, 0.1f);
      } else if (cam.first.second == 0) {  // all other keyframes (left)
        render_camera(cam.second.T_w_c.matrix(), 2.0f, color_camera_left, 0.1f);
      } else {  // all other keyframes (right)
        render_camera(cam.second.T_w_c.matrix(), 2.0f, color_camera_right,
                      0.1f);
      }
    }
    render_camera(current_pose.matrix(), 2.0f, color_camera_current, 0.1f);
  }
  // render visual odometry
  if (show_visualodometry) {
    glColor3ubv(color_visualodometry_left);
    glPointSize(3.0);
    glBegin(GL_POINTS);
    for (auto it = vo_poses.begin();
         it <= vo_poses.begin() + current_frame && it != vo_poses.end(); it++) {
      Eigen::Vector3d path_point = (*it).translation();
      pangolin::glVertex(path_point);
      if (it == vo_poses.begin() + current_frame) {
        glEnd();
        Eigen::Matrix4d left = (*it).matrix();

        render_camera(left, 3.0f, color_visualodometry_left, 0.1f);
        glColor3ubv(color_camera_current);
        glLineWidth(1.0);
        // pangolin::GlFont::I()
        //     .Text("Current translation error: %f ", trans_error)
        //     .Draw(pos[0], pos[1] + 0.5, pos[2]);
        // pangolin::GlFont::I()
        //     .Text("Running translation error: %f ",
        //           running_trans_error / (current_frame + 1))
        //     .Draw(pos[0], pos[1] + 1, pos[2]);
        // pangolin::GlFont::I()
        //     .Text("Absolute pose error: %f ", ape)
        //     .Draw(pos[0], pos[1] + 1.5, pos[2]);
        // pangolin::GlFont::I()
        //     .Text("Relative pose error: %f ", rpe)
        //     .Draw(pos[0], pos[1] + 2, pos[2]);
        break;
      }
    }
  }
  // render ground truth
  if (show_groundtruth) {
    glColor3ubv(color_groundtruth_left);
    int64_t ts = timestamps.at(current_frame);
    glPointSize(3.0);
    glBegin(GL_POINTS);
    for (auto it = groundtruths.begin();
         it <= groundtruths.begin() + current_frame; it++) {
      Eigen::Vector3d path_point = std::get<0>((*it)).translation();
      pangolin::glVertex(path_point);
      int64_t ts_gt = std::get<2>((*it));
      if (ts_gt >= ts) {
        glEnd();
        Eigen::Matrix4d left = std::get<0>((*it)).matrix();
        // Eigen::Vector4d pos = left.col(3);
        Eigen::Matrix4d right = std::get<1>((*it)).matrix();
        render_camera(left, 3.0f, color_groundtruth_left, 0.1f);
        render_camera(right, 3.0f, color_groundtruth_right, 0.1f);
        glColor3ubv(color_camera_current);
        glLineWidth(1.0);
        // pangolin::GlFont::I()
        //    .Text("Current translation error: %f ", trans_error)
        //    .Draw(pos[0], pos[1] + 0.5, pos[2]);
        // pangolin::GlFont::I()
        //    .Text("Running translation error: %f ",
        //          running_trans_error / (current_frame + 1))
        //    .Draw(pos[0], pos[1] + 1, pos[2]);
        // pangolin::GlFont::I()
        //    .Text("Absolute pose error: %f ", ape)
        //    .Draw(pos[0], pos[1] + 1.5, pos[2]);
        // pangolin::GlFont::I()
        //    .Text("Relative pose error: %f ", rpe)
        //    .Draw(pos[0], pos[1] + 2, pos[2]);
        break;
      }
    }
  }

  // render points
  if (show_points3d && landmarks.size() > 0) {
    glPointSize(3.0);
    glBegin(GL_POINTS);
    for (const auto& kv_lm : landmarks) {
      const bool in_cam_1 = kv_lm.second.obs.count(tcid1) > 0;
      const bool in_cam_2 = kv_lm.second.obs.count(tcid2) > 0;

      const bool outlier_in_cam_1 = kv_lm.second.outlier_obs.count(tcid1) > 0;
      const bool outlier_in_cam_2 = kv_lm.second.outlier_obs.count(tcid2) > 0;

      if (in_cam_1 && in_cam_2) {
        glColor3ubv(color_selected_both);
      } else if (in_cam_1) {
        glColor3ubv(color_selected_left);
      } else if (in_cam_2) {
        glColor3ubv(color_selected_right);
      } else if (outlier_in_cam_1 || outlier_in_cam_2) {
        glColor3ubv(color_outlier_observation);
      } else {
        glColor3ubv(color_points);
      }

      pangolin::glVertex(kv_lm.second.p);
    }
    glEnd();
  }
}
void append_pose_to_stream(const size_t& i, const Sophus::SE3d& pose,
                           std::ofstream& out) {
  // x, y, z
  out << i << "," << pose.translation()[0] << "," << pose.translation()[1]
      << "," << pose.translation()[2] << ",";
  // qx, qy, qz, qw
  out << pose.unit_quaternion().coeffs()[0] << ","
      << pose.unit_quaternion().coeffs()[1] << ","
      << pose.unit_quaternion().coeffs()[2] << ","
      << pose.unit_quaternion().coeffs()[3] << "\n";
}

void save_poses() {
  std::string gt = pose_path + "groundtruth.csv";
  std::string estimated = pose_path + "estimated.csv";
  std::string vo = pose_path + "vo.csv";
  std::string header = "#timestamp,x,y,z,qx,qy,qz,qw\n";

  std::ofstream gt_out, est_out, vo_out;
  gt_out.open(gt);
  est_out.open(estimated);
  vo_out.open(vo);
  gt_out << header;
  est_out << header;
  vo_out << header;
  for (size_t i = 0; i < estimated_poses.size(); i++) {
    auto& gt_pose = std::get<0>(groundtruths.at(i));
    auto& est_pose = estimated_poses.at(i);
    auto& vo_pose = vo_poses.at(i);

    append_pose_to_stream(i, gt_pose, gt_out);
    append_pose_to_stream(i, est_pose, est_out);
    append_pose_to_stream(i, vo_pose, vo_out);
  }
  gt_out.close();
  est_out.close();
  vo_out.close();
}
void load_visualodometry(const std::string& vo_path) {
  // Load IMU to world transformations
  std::ifstream times(vo_path);
  int cnt = 0;
  Eigen::Vector3d trans;
  Sophus::SE3d T_w_wref;
  while (times) {
    std::string line;
    std::getline(times, line);
    // ignore first line
    if (line[0] == '#') continue;
    std::stringstream ls(line);
    std::string cell;
    std::map<std::string, double> cells;
    std::vector<std::string> elems = {"x", "y", "z", "qw", "qx", "qy", "qz"};
    std::string name;
    double value;
    int j = 0;
    while (std::getline(ls, cell, ',')) {
      if ((uint)j > elems.size()) break;  // only want elements 1-8
      if (j != 0) {
        name = elems.at(j - 1);
        value = std::stod(cell);
        cells.insert(std::make_pair(name, value));
      }
      j++;
    }
    trans << cells["x"], cells["y"], cells["z"];
    Eigen::Quaterniond quat(cells["qw"], cells["qx"], cells["qy"], cells["qz"]);

    Eigen::Matrix3d rot = quat.normalized().toRotationMatrix();
    Sophus::SE3d T_wref_imu(rot, trans);

    vo_poses.emplace_back(T_wref_imu);
    cnt++;
  }
  std::cout << "Loaded " << cnt << " visual odometry path values" << std::endl;
}
void load_groundtruth(const std::string& dataset_path) {
  // Load transformation from cameras to baseframe
  const std::string caml_path = dataset_path + "/cam0/sensor.yaml";
  const std::string camr_path = dataset_path + "/cam1/sensor.yaml";
  YAML::Node caml_conf = YAML::LoadFile(caml_path);
  YAML::Node camr_conf = YAML::LoadFile(camr_path);

  Eigen::Matrix4d mat_cl(
      caml_conf["T_BS"]["data"].as<std::vector<double>>().data());
  Sophus::SE3d T_i_cl(mat_cl.transpose());
  Eigen::Matrix4d mat_cr(
      camr_conf["T_BS"]["data"].as<std::vector<double>>().data());
  Sophus::SE3d T_i_cr(mat_cr.transpose());

  // Load IMU to world transformations
  const std::string groundtruth_path =
      dataset_path + "/state_groundtruth_estimate0/data.csv";
  std::ifstream times(groundtruth_path);
  uint id = 0;
  Eigen::Vector3d trans;
  Sophus::SE3d T_w_wref;
  Sophus::SE3d T_cl_cr;
  while (times) {
    std::string line;
    std::getline(times, line);
    // ignore first and last line
    if (line[0] == '#' || id >= timestamps.size()) continue;
    std::stringstream ls(line);
    std::string cell;
    std::map<std::string, double> cells;
    std::vector<std::string> elems = {"x", "y", "z", "qw", "qx", "qy", "qz"};
    std::string name;
    double value;
    int64_t ts;
    int j = 0;
    while (std::getline(ls, cell, ',')) {
      if ((uint)j > elems.size()) break;  // only want elements 1-8
      if (j == 0) {
        ts = std::strtoll(cell.c_str(), NULL, 10);
      } else {
        name = elems.at(j - 1);
        value = std::stod(cell);
        cells.insert(std::make_pair(name, value));
      }
      j++;
    }
    // time stamp from GT is older than time stamp from frames, go to next GT ts
    if (std::find(timestamps.begin(), timestamps.end(), ts) ==
        timestamps.end()) {
      continue;
    }

    trans << cells["x"], cells["y"], cells["z"];
    Eigen::Quaterniond quat(cells["qw"], cells["qx"], cells["qy"], cells["qz"]);

    Eigen::Matrix3d rot = quat.normalized().toRotationMatrix();

    Sophus::SE3d T_wref_imu(rot, trans);
    if (groundtruths.size() == 0) {
      T_cl_cr = T_i_cl.inverse() * T_i_cr;
      T_w_wref = T_i_cl.inverse() * T_wref_imu.inverse();
    }
    Sophus::SE3d T_w_cl = T_w_wref * T_wref_imu * T_i_cl;
    Sophus::SE3d T_w_cr = T_w_cl * T_cl_cr;
    groundtruths.emplace_back(std::make_tuple(T_w_cl, T_w_cr, ts));

    id++;
  }
  std::cout << "Loaded " << id << " groundtruth values" << std::endl;
}

// Load images, calibration, and features / matches if available
void load_data(const std::string& dataset_path, const std::string& calib_path,
               const std::string& vo_path) {
  const std::string timestams_path = dataset_path + "/cam0/data.csv";

  {
    std::ifstream times(timestams_path);

    int64_t timestamp;

    int id = 0;

    double avg_delta = 0;

    while (times) {
      std::string line;
      std::getline(times, line);

      if (line.size() < 20 || line[0] == '#') continue;

      timestamp = std::strtoll(line.substr(0, 19).c_str(), NULL, 10);
      std::string img_name = line.substr(20, line.size() - 21);

      // ensure that we actually read a new timestamp (and not e.g. just newline
      // at the end of the file)
      if (times.fail()) {
        times.clear();
        std::string temp;
        times >> temp;
        if (temp.size() > 0) {
          std::cerr << "Skipping '" << temp << "' while reading times."
                    << std::endl;
        }
        continue;
      }
      if (timestamps.size() > 0) {
        double delta_ts = double(timestamp - timestamps.back()) / 1e9;
        avg_delta += delta_ts;
      }
      timestamps.emplace_back(timestamp);
      for (int i = 0; i < NUM_CAMS; i++) {
        TimeCamId tcid(id, i);

        //        std::stringstream ss;
        //        ss << dataset_path << "/" << timestamp << "_" << i << ".jpg";
        //        pangolin::TypedImage img = pangolin::LoadImage(ss.str());
        //        images[tcid] = std::move(img);

        std::stringstream ss;
        ss << dataset_path << "/cam" << i << "/data/" << img_name;

        images[tcid] = ss.str();
      }

      id++;
    }

    std::cerr << "Loaded " << id << " images " << std::endl;
    std::cout << "Avg delta: " << avg_delta / timestamps.size() << std::endl;
    frame_rate = int(timestamps.size() / avg_delta);
    std::cout << "Frame rate: " << frame_rate << std::endl;
  }

  load_groundtruth(dataset_path);
  load_visualodometry(vo_path);

  {
    std::ifstream os(calib_path, std::ios::binary);

    if (os.is_open()) {
      cereal::JSONInputArchive archive(os);
      archive(calib_cam);
      std::cout << "Loaded camera" << std::endl;

    } else {
      std::cerr << "could not load camera calibration " << calib_path
                << std::endl;
      std::abort();
    }
  }

  show_frame1.Meta().range[1] = images.size() / NUM_CAMS - 1;
  show_frame1.Meta().gui_changed = true;
  show_frame2.Meta().range[1] = images.size() / NUM_CAMS - 1;
  show_frame2.Meta().gui_changed = true;
}

///////////////////////////////////////////////////////////////////////////////
/// Here the algorithmically interesting implementation begins
///////////////////////////////////////////////////////////////////////////////
void update_os_options() {
  os_opts.num_features_per_image = num_features_per_image;
  os_opts.rotate_features = rotate_features;
  os_opts.feature_match_max_dist = feature_match_max_dist;
  os_opts.match_max_dist_2d = match_max_dist_2d;
  os_opts.min_kfs = min_kfs;
  os_opts.max_redundant_obs_count = max_redundant_obs_count;
  os_opts.new_kf_min_inliers = new_kf_min_inliers;
  os_opts.max_kref_overlap = max_kref_overlap;
  os_opts.max_frames_since_last_kf = max_frames_since_last_kf;
  os_opts.max_num_kfs = max_num_kfs;
  os_opts.min_weight = min_weight;
  os_opts.min_weight_k1 = min_weight_k1;
  os_opts.min_inliers_loop_closing = min_inliers_loop_closing;
  os_opts.d_min = d_min;
  os_opts.d_max = d_max;
  os_opts.reprojection_error_pnp_inlier_threshold_pixel =
      reprojection_error_pnp_inlier_threshold_pixel;
}
void update_optimized_variables() {
  opt_thread->join();
  landmarks = landmarks_opt;
  cameras = cameras_opt;
  calib_cam = calib_cam_opt;
  cov_graph = cov_graph_opt;
  kf_frames = kf_frames_opt;

  opt_finished = false;
}

void detect_right_keypoints_separate_thread(const TimeCamId& tcidr,
                                            KeypointsData& kdr) {
  // if (right_keypoint_detection_running) {
  //  kp_thread->join();
  //}
  kp_thread.reset(new std::thread([&] {
    right_keypoint_detection_running = true;
    pangolin::ManagedImage<uint8_t> imgr = pangolin::LoadImage(images[tcidr]);
    detectKeypointsAndDescriptors(imgr, kdr, num_features_per_image,
                                  rotate_features);
    feature_corners[tcidr] = kdr;
  }));
}
bool next_step() {
  auto start = std::chrono::high_resolution_clock::now();
  std::cerr << "\n\nFRAME " << current_frame << std::endl;
  std::cout << "Num keyframes: " << kf_frames.size() << std::endl;
  std::cout << "Num landmarks: " << landmarks.size() << std::endl;

  /* Miscellaneous */
  update_os_options();
  const Sophus::SE3d T_0_1 = calib_cam.T_i_c[0].inverse() * calib_cam.T_i_c[1];
  prev_pose = current_pose;
  TimeCamId tcidl(current_frame, 0), tcidr(current_frame, 1);
  if (!opt_running && opt_finished) {
    update_optimized_variables();
  }

  if (!loop_closure_running && loop_closure_finished) {
    lc_thread->join();
    loop_closure_finished = false;
    if (loop_closure_candidate != -1) {
      std::cout << "FOUND LOOP CLOSURE CANDIDATE" << std::endl;
      return false;  // don't continue next
    }
  }
  // only stop once all threads have joined
  if (current_frame >= int(groundtruths.size())) return false;
  /* TRACKING */

  // Orb feature detection for left image
  auto start_dkad = std::chrono::high_resolution_clock::now();
  KeypointsData kdl;
  KeypointsData kdr;
  pangolin::ManagedImage<uint8_t> imgl = pangolin::LoadImage(images[tcidl]);
  detect_right_keypoints_separate_thread(tcidr, kdr);
  detectKeypointsAndDescriptors(imgl, kdl, num_features_per_image,
                                rotate_features);
  auto end_dkad = std::chrono::high_resolution_clock::now();

  double time_taken = (std::chrono::duration_cast<std::chrono::nanoseconds>(
                           end_dkad - start_dkad)
                           .count()) /
                      1e9;
  std::cout << "Detecting keypoints and descriptors took: " << time_taken
            << std::setprecision(9) << " sec" << std::endl;
  /*MAPPING*/
  feature_corners[tcidl] = kdl;

  // ESTIMATE POSE BASED ON PREVIOUS FRAME
  Landmarks prev_landmarks;
  MatchData md_prev;
  std::vector<int> inliers;
  get_landmark_subset(landmarks, prev_lm_ids, prev_landmarks);
  project_match_localize(calib_cam, feature_corners, os_opts, kdl,
                         prev_landmarks, inliers, current_pose, md_prev);

  std::cout << "Found " << md_prev.matches.size()
            << " matches with previous frame." << std::endl;

  // PROJECT LOCAL MAP AND ESTIMATE POSE BASED ON LOCAL MAP
  Landmarks local_landmarks;
  MatchData md_local;
  get_local_map(md_prev, landmarks, kf_frames, cov_graph, min_weight_k1,
                local_landmarks);

  project_match_localize(calib_cam, feature_corners, os_opts, kdl,
                         local_landmarks, inliers, current_pose, md_local);

  std::cout << "Found " << md_local.matches.size() << " matches with local map."
            << std::endl;

  // keep track of match local landmarks for this frame
  prev_lm_ids.clear();
  for (auto& match : md_local.matches) {
    prev_lm_ids.emplace(match.second);
  }

  bool mapping_busy = opt_running || opt_finished;
  make_keyframe_decision(take_keyframe, landmarks, max_frames_since_last_kf,
                         frames_since_last_kf, new_kf_min_inliers, min_kfs,
                         min_weight_k1, max_kref_overlap, mapping_busy,
                         md_local, kf_frames);

  auto end_tracking = std::chrono::high_resolution_clock::now();
  time_taken = (std::chrono::duration_cast<std::chrono::nanoseconds>(
                    end_tracking - start)
                    .count()) /
               1e9;
  std::cout << "Tracking took: " << time_taken << std::setprecision(9) << " sec"
            << std::endl;
  /*MAPPING*/
  if (take_keyframe) {
    frames_since_last_kf = 0;
    std::cout << "Adding as keyframe..." << std::endl;

    // Stereo feature matching
    Eigen::Matrix3d E;
    MatchData md_stereo;
    md_stereo.T_i_j = T_0_1;
    computeEssential(T_0_1, E);

    kp_thread->join();
    right_keypoint_detection_running = false;

    matchDescriptors(kdl.corner_descriptors, kdr.corner_descriptors,
                     md_stereo.matches, feature_match_max_dist,
                     feature_match_test_next_best);

    findInliersEssential(kdl, kdr, calib_cam.intrinsics[0],
                         calib_cam.intrinsics[1], E, 1e-3, md_stereo);

    std::cout << "KF Found " << md_stereo.inliers.size() << " stereo-matches."
              << std::endl;

    feature_matches[std::make_pair(tcidl, tcidr)] = md_stereo;

    // Add new keyframe
    cameras[tcidl].T_w_c = current_pose;
    cameras[tcidr].T_w_c = current_pose * T_0_1;

    add_new_landmarks(tcidl, tcidr, kdl, kdr, current_pose, calib_cam, inliers,
                      md_stereo, md_local, landmarks, prev_lm_ids,
                      next_landmark_id);

    add_new_keyframe(tcidl.first, prev_lm_ids, min_weight, kf_frames,
                     cov_graph);

    // Remove redundant keyframes + associated points
    // remove_redundant_keyframes(cameras, landmarks, kf_frames, cov_graph,
    //                           tcidl.first, min_kfs, max_redundant_obs_count);
    // Local Bundle Adjustment
    get_cov_map(tcidl.first, kf_frames, cov_graph, local_lms, cov_frames);
    optimize();
    if (!loop_closure_running) {
      detect_loop_closure(tcidl.first);
    }
    auto end = std::chrono::high_resolution_clock::now();
    time_taken = (std::chrono::duration_cast<std::chrono::nanoseconds>(
                      end - end_tracking)
                      .count()) /
                 1e9;
    std::cout << "Mapping part took: " << time_taken << std::setprecision(9)
              << " sec" << std::endl;
  } else {
    frames_since_last_kf++;
  }

  // update image views
  change_display_to_image(tcidl);
  change_display_to_image(tcidr);
  // track metrics
  // trans_error = calculate_translation_error(
  //    current_pose, std::get<0>(groundtruths.at(current_frame)));
  // running_trans_error += trans_error;
  // ape = calculate_absolute_pose_error(
  //    current_pose, std::get<0>(groundtruths.at(current_frame)));
  // if (current_frame > 1) {
  //  rpe = calculate_relative_pose_error(
  //      std::get<0>(groundtruths.at(current_frame)),
  //      std::get<0>(groundtruths.at(current_frame - 1)), current_pose,
  //      prev_pose);
  //} else {
  //  rpe = 0;
  //}
  estimated_poses.emplace_back(current_pose);
  estimated_path.emplace_back(current_pose.translation());
  current_frame++;

  if (kp_thread->joinable()) {
    kp_thread->join();
  }
  auto end = std::chrono::high_resolution_clock::now();
  time_taken =
      (std::chrono::duration_cast<std::chrono::nanoseconds>(end - start)
           .count()) /
      1e9;
  too_slow = (time_taken > 1.0 / double(frame_rate));
  if (too_slow)
    too_slow_count++;
  else {
    int wait_for = int((1e9 / double(frame_rate)) - 1e9 * time_taken);
    std::cout << "Waiting for " << wait_for / 1e9 << " secs" << std::endl;
    std::this_thread::sleep_for(std::chrono::nanoseconds(wait_for));
  }
  std::cout << "Next step took: " << time_taken << std::setprecision(9)
            << " sec" << std::endl;
  return true;
}

// Compute reprojections for all landmark observations for visualization and
// outlier removal.
void compute_projections() {
  auto start = std::chrono::high_resolution_clock::now();
  image_projections.clear();

  for (const auto& kv_lm : landmarks) {
    const TrackId track_id = kv_lm.first;

    for (const auto& kv_obs : kv_lm.second.obs) {
      const TimeCamId& tcid = kv_obs.first;
      const Eigen::Vector2d p_2d_corner =
          feature_corners.at(tcid).corners[kv_obs.second];

      const Eigen::Vector3d p_c =
          cameras.at(tcid).T_w_c.inverse() * kv_lm.second.p;
      const Eigen::Vector2d p_2d_repoj =
          calib_cam.intrinsics.at(tcid.second)->project(p_c);

      ProjectedLandmarkPtr proj_lm(new ProjectedLandmark);
      proj_lm->track_id = track_id;
      proj_lm->point_measured = p_2d_corner;
      proj_lm->point_reprojected = p_2d_repoj;
      proj_lm->point_3d_c = p_c;
      proj_lm->reprojection_error = (p_2d_corner - p_2d_repoj).norm();

      image_projections[tcid].obs.emplace_back(proj_lm);
    }

    for (const auto& kv_obs : kv_lm.second.outlier_obs) {
      const TimeCamId& tcid = kv_obs.first;
      const Eigen::Vector2d p_2d_corner =
          feature_corners.at(tcid).corners[kv_obs.second];

      const Eigen::Vector3d p_c =
          cameras.at(tcid).T_w_c.inverse() * kv_lm.second.p;
      const Eigen::Vector2d p_2d_repoj =
          calib_cam.intrinsics.at(tcid.second)->project(p_c);

      ProjectedLandmarkPtr proj_lm(new ProjectedLandmark);
      proj_lm->track_id = track_id;
      proj_lm->point_measured = p_2d_corner;
      proj_lm->point_reprojected = p_2d_repoj;
      proj_lm->point_3d_c = p_c;
      proj_lm->reprojection_error = (p_2d_corner - p_2d_repoj).norm();

      image_projections[tcid].outlier_obs.emplace_back(proj_lm);
    }
  }

  auto end = std::chrono::high_resolution_clock::now();
  double time_taken =
      (std::chrono::duration_cast<std::chrono::nanoseconds>(end - start)
           .count()) /
      1e9;
  std::cout << "Compute projections took: " << time_taken
            << std::setprecision(9) << " sec" << std::endl;
}

void detect_loop_closure(const FrameId& new_kf) {
  std::cout << "Detecting loop closure..." << std::endl;
  loop_closure_running = true;
  loop_closure_frame = new_kf;
  Keyframes kf_frames_copy = kf_frames;
  Cameras cameras_copy = cameras;
  Landmarks landmarks_copy = landmarks;
  CovisibilityGraph cov_graph_copy = cov_graph;
  Corners feature_corners_copy = feature_corners;
  lc_thread.reset(new std::thread([=] {  // pass by copy
    TimeCamId tcidl(new_kf, 0);
    Sophus::SE3d pose = cameras_copy.at(tcidl).T_w_c;
    Connections neighbors = cov_graph_copy.at(loop_closure_frame);
    double max_diff = get_max_pose_difference(
        pose, cameras_copy, neighbors);  // from keyframes connected in covgraph
    std::set<FrameId> loop_closure_candidates = get_loop_closure_candidates(
        loop_closure_frame, pose, cameras_copy, neighbors, kf_frames, max_diff);
    loop_closure_candidate =
        perform_matching(kf_frames_copy, loop_closure_candidates, tcidl,
                         feature_corners_copy, landmarks_copy, os_opts);
    std::cout << "Final candidate: " << loop_closure_candidate << std::endl;
    loop_closure_running = false;
    loop_closure_finished = true;
    std::cout << "Loop closure detection finished." << std::endl;
  }));
}

// Optimize local map
void optimize() {
  auto start = std::chrono::high_resolution_clock::now();

  std::cerr << "Optimizing map with " << 2 * cov_frames.size() << " cameras, "
            << local_lms.size() << " points." << std::endl;

  // Fix oldest two cameras to fix SE3 and scale gauge. Making the whole second
  // camera constant is a bit suboptimal, since we only need 1 DoF, but it's
  // simple and the initial poses should be good from calibration.

  // Prepare bundle adjustment
  BundleAdjustmentOptions ba_options;
  ba_options.optimize_intrinsics = ba_optimize_intrinsics;
  ba_options.use_huber = true;
  ba_options.huber_parameter = reprojection_error_huber_pixel;
  ba_options.max_num_iterations = 20;
  ba_options.verbosity_level = ba_verbose;

  calib_cam_opt = calib_cam;
  cameras_opt = cameras;
  landmarks_opt = landmarks;
  kf_frames_opt = kf_frames;
  cov_graph_opt = cov_graph;

  opt_running = true;

  opt_thread.reset(new std::thread([ba_options] {
    std::set<TimeCamId> cov_cameras;
    for (auto& kf : cov_frames) {
      cov_cameras.emplace(kf, 0);
      cov_cameras.emplace(kf, 1);
    }
    local_bundle_adjustment(feature_corners, ba_options, cov_cameras, local_lms,
                            calib_cam_opt, cameras_opt, landmarks_opt);

    remove_redundant_keyframes(cameras_opt, landmarks_opt, kf_frames_opt,
                               cov_graph_opt, min_kfs, max_redundant_obs_count);
    compute_projections();
    opt_finished = true;
    opt_running = false;
  }));

  // Update project info cache
  auto end = std::chrono::high_resolution_clock::now();
  double time_taken =
      (std::chrono::duration_cast<std::chrono::nanoseconds>(end - start)
           .count()) /
      1e9;
  std::cout << "Optimize took: " << time_taken << std::setprecision(9) << " sec"
            << std::endl;
}<|MERGE_RESOLUTION|>--- conflicted
+++ resolved
@@ -235,13 +235,10 @@
 
 pangolin::Var<int> min_weight("hidden.min_weight", 30, 1, 100);
 pangolin::Var<int> min_weight_k1("hidden.min_weight_k1", 10, 1, 30);
-<<<<<<< HEAD
 pangolin::Var<int> min_inliers_loop_closing("hidden.min_inliers_loop_closing",
                                             50, 1, 200);
-=======
 pangolin::Var<int> min_weight_essential("hidden.min_weight_essential", 100, 30,
                                         150);
->>>>>>> 1dd4e0d5
 
 pangolin::Var<double> d_min("hidden.d_min", 0.1, 1.0, 0.0);
 pangolin::Var<double> d_max("hidden.d_max", 5.0, 1.0, 10.0);
