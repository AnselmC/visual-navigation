/**
BSD 3-Clause License

Copyright (c) 2018, Vladyslav Usenko and Nikolaus Demmel.
All rights reserved.

Redistribution and use in source and binary forms, with or without
modification, are permitted provided that the following conditions are met:

* Redistributions of source code must retain the above copyright notice, this
  list of conditions and the following disclaimer.

* Redistributions in binary form must reproduce the above copyright notice,
  this list of conditions and the following disclaimer in the documentation
  and/or other materials provided with the distribution.

* Neither the name of the copyright holder nor the names of its
  contributors may be used to endorse or promote products derived from
  this software without specific prior written permission.

THIS SOFTWARE IS PROVIDED BY THE COPYRIGHT HOLDERS AND CONTRIBUTORS "AS IS"
AND ANY EXPRESS OR IMPLIED WARRANTIES, INCLUDING, BUT NOT LIMITED TO, THE
IMPLIED WARRANTIES OF MERCHANTABILITY AND FITNESS FOR A PARTICULAR PURPOSE ARE
DISCLAIMED. IN NO EVENT SHALL THE COPYRIGHT HOLDER OR CONTRIBUTORS BE LIABLE
FOR ANY DIRECT, INDIRECT, INCIDENTAL, SPECIAL, EXEMPLARY, OR CONSEQUENTIAL
DAMAGES (INCLUDING, BUT NOT LIMITED TO, PROCUREMENT OF SUBSTITUTE GOODS OR
SERVICES; LOSS OF USE, DATA, OR PROFITS; OR BUSINESS INTERRUPTION) HOWEVER
CAUSED AND ON ANY THEORY OF LIABILITY, WHETHER IN CONTRACT, STRICT LIABILITY,
OR TORT (INCLUDING NEGLIGENCE OR OTHERWISE) ARISING IN ANY WAY OUT OF THE USE
OF THIS SOFTWARE, EVEN IF ADVISED OF THE POSSIBILITY OF SUCH DAMAGE.
*/

#include <algorithm>
#include <atomic>
#include <chrono>
#include <iostream>
#include <fstream>
#include <thread>

#include <sophus/se3.hpp>

#include <tbb/concurrent_unordered_map.h>
#include <tbb/tbb.h>

#include <pangolin/display/image_view.h>
#include <pangolin/gl/gldraw.h>
#include <pangolin/image/image.h>
#include <pangolin/image/image_io.h>
#include <pangolin/image/typed_image.h>
#include <pangolin/pangolin.h>

#include <CLI/CLI.hpp>

#include <visnav/common_types.h>

#include <visnav/calibration.h>

#include <visnav/keypoints.h>
#include <visnav/map_utils.h>
#include <visnav/matching_utils.h>
#include <visnav/vo_utils.h>

#include <visnav/gui_helper.h>
#include <visnav/tracks.h>

#include <visnav/serialization.h>

using namespace visnav;

///////////////////////////////////////////////////////////////////////////////
/// Declarations
///////////////////////////////////////////////////////////////////////////////

void draw_image_overlay(pangolin::View& v, size_t cam_id);
void change_display_to_image(const TimeCamId& tcid);
void draw_scene();
void load_data(const std::string& path, const std::string& calib_path);
bool next_step();
void optimize();
void compute_projections();

///////////////////////////////////////////////////////////////////////////////
/// Constants
///////////////////////////////////////////////////////////////////////////////

constexpr int UI_WIDTH = 200;
constexpr int NUM_CAMS = 2;

///////////////////////////////////////////////////////////////////////////////
/// Variables
///////////////////////////////////////////////////////////////////////////////

int current_frame = 0;
Sophus::SE3d current_pose;
bool take_keyframe = true;
TrackId next_landmark_id = 0;

std::atomic<bool> opt_running{false};
std::atomic<bool> opt_finished{false};

std::set<FrameId> kf_frames;

<<<<<<< HEAD
=======
std::vector<std::tuple<Sophus::SE3d, Sophus::SE3d, int64_t>> groundtruths;
std::vector<Sophus::SE3d> visualodometrys;

double trans_error = 0;
double running_trans_error = 0;
double ape = 0;
double rpe = 0;
std::vector<Eigen::Vector3d> estimated_path;

>>>>>>> b2553c0d
std::shared_ptr<std::thread> opt_thread;

/// intrinsic calibration
Calibration calib_cam;
Calibration calib_cam_opt;

/// loaded images
tbb::concurrent_unordered_map<TimeCamId, std::string> images;

/// timestamps for all stereo pairs
std::vector<FrameId> timestamps;

/// detected feature locations and descriptors
Corners feature_corners;

/// pairwise feature matches
Matches feature_matches;

/// camera poses in the current map
Cameras cameras;

/// copy of cameras for optimization in parallel thread
Cameras cameras_opt;

/// landmark positions and feature observations in current map
Landmarks landmarks;

/// copy of landmarks for optimization in parallel thread
Landmarks landmarks_opt;

/// landmark positions that were removed from the current map
Landmarks old_landmarks;

/// cashed info on reprojected landmarks; recomputed every time time from
/// cameras, landmarks, and feature_tracks; used for visualization and
/// determining outliers; indexed by images
ImageProjections image_projections;

//csv file for recording pose of camera in Visual Odometry
std::ofstream vo_csv;

///////////////////////////////////////////////////////////////////////////////
/// GUI parameters
///////////////////////////////////////////////////////////////////////////////

// The following GUI elements can be enabled / disabled from the main panel by
// switching the prefix from "ui" to "hidden" or vice verca. This way you can
// show only the elements you need / want for development.

pangolin::Var<bool> ui_show_hidden("ui.show_extra_options", false, false, true);

//////////////////////////////////////////////
/// Image display options

pangolin::Var<int> show_frame1("ui.show_frame1", 0, 0, 1500);
pangolin::Var<int> show_cam1("ui.show_cam1", 0, 0, NUM_CAMS - 1);
pangolin::Var<int> show_frame2("ui.show_frame2", 0, 0, 1500);
pangolin::Var<int> show_cam2("ui.show_cam2", 1, 0, NUM_CAMS - 1);
pangolin::Var<bool> lock_frames("ui.lock_frames", true, false, true);
pangolin::Var<bool> show_detected("ui.show_detected", true, false, true);
pangolin::Var<bool> show_matches("ui.show_matches", true, false, true);
pangolin::Var<bool> show_inliers("ui.show_inliers", true, false, true);
pangolin::Var<bool> show_reprojections("ui.show_reprojections", true, false,
                                       true);
pangolin::Var<bool> show_outlier_observations("ui.show_outlier_obs", false,
                                              false, true);
pangolin::Var<bool> show_ids("ui.show_ids", false, false, true);
pangolin::Var<bool> show_epipolar("hidden.show_epipolar", false, false, true);
pangolin::Var<bool> show_cameras3d("hidden.show_cameras", true, false, true);
<<<<<<< HEAD
=======
pangolin::Var<bool> show_visualodometry("hidden.show_visualodometry", true, false,
                                     true);
pangolin::Var<bool> show_groundtruth("hidden.show_groundtruth", true, false,
                                     true);
>>>>>>> b2553c0d
pangolin::Var<bool> show_points3d("hidden.show_points", true, false, true);
pangolin::Var<bool> show_old_points3d("hidden.show_old_points3d", true, false,
                                      true);

//////////////////////////////////////////////
/// Feature extraction and matching options

pangolin::Var<int> num_features_per_image("hidden.num_features", 1500, 10,
                                          5000);
pangolin::Var<bool> rotate_features("hidden.rotate_features", true, false,
                                    true);
pangolin::Var<int> feature_match_max_dist("hidden.match_max_dist", 70, 1, 255);
pangolin::Var<double> feature_match_test_next_best("hidden.match_next_best",
                                                   1.2, 1, 4);

pangolin::Var<double> match_max_dist_2d("hidden.match_max_dist_2d", 20.0, 1.0,
                                        50);

pangolin::Var<int> new_kf_min_inliers("hidden.new_kf_min_inliers", 80, 1, 200);

pangolin::Var<int> max_num_kfs("hidden.max_num_kfs", 10, 5, 20);

pangolin::Var<double> cam_z_threshold("hidden.cam_z_threshold", 0.1, 1.0, 0.0);

//////////////////////////////////////////////
/// Adding cameras and landmarks options

pangolin::Var<double> reprojection_error_pnp_inlier_threshold_pixel(
    "hidden.pnp_inlier_thresh", 3.0, 0.1, 10);

//////////////////////////////////////////////
/// Bundle Adjustment Options

pangolin::Var<bool> ba_optimize_intrinsics("hidden.ba_opt_intrinsics", false,
                                           false, true);
pangolin::Var<int> ba_verbose("hidden.ba_verbose", 1, 0, 2);

pangolin::Var<double> reprojection_error_huber_pixel("hidden.ba_huber_width",
                                                     1.0, 0.1, 10);

///////////////////////////////////////////////////////////////////////////////
/// GUI buttons
///////////////////////////////////////////////////////////////////////////////

// if you enable this, next_step is called repeatedly until completion
pangolin::Var<bool> continue_next("ui.continue_next", false, false, true);

using Button = pangolin::Var<std::function<void(void)>>;

Button next_step_btn("ui.next_step", &next_step);

///////////////////////////////////////////////////////////////////////////////
/// GUI and Boilerplate Implementation
///////////////////////////////////////////////////////////////////////////////

// Parse parameters, load data, and create GUI window and event loop (or
// process everything in non-gui mode).
int main(int argc, char** argv) {
  vo_csv.open("visual_odometry_poses.csv");
  vo_csv << "#timestamp,x,y,z,w,qx,qy,qz\n";
  std::cout << "csv file opened" << std::endl;
  bool show_gui = true;
  std::string dataset_path = "data/V1_01_easy/mav0";
  std::string cam_calib = "opt_calib.json";

  CLI::App app{"Visual odometry."};

  app.add_option("--show-gui", show_gui, "Show GUI");
  app.add_option("--dataset-path", dataset_path,
                 "Dataset path. Default: " + dataset_path);
  app.add_option("--cam-calib", cam_calib,
                 "Path to camera calibration. Default: " + cam_calib);

  try {
    app.parse(argc, argv);
  } catch (const CLI::ParseError& e) {
    return app.exit(e);
  }

  load_data(dataset_path, cam_calib);

  if (show_gui) {
    pangolin::CreateWindowAndBind("Main", 1800, 1000);

    glEnable(GL_DEPTH_TEST);

    // main parent display for images and 3d viewer
    pangolin::View& main_view =
        pangolin::Display("main")
            .SetBounds(0.0, 1.0, pangolin::Attach::Pix(UI_WIDTH), 1.0)
            .SetLayout(pangolin::LayoutEqualVertical);

    // parent display for images
    pangolin::View& img_view_display =
        pangolin::Display("images").SetLayout(pangolin::LayoutEqual);
    main_view.AddDisplay(img_view_display);

    // main ui panel
    pangolin::CreatePanel("ui").SetBounds(0.0, 1.0, 0.0,
                                          pangolin::Attach::Pix(UI_WIDTH));

    // extra options panel
    pangolin::View& hidden_panel = pangolin::CreatePanel("hidden").SetBounds(
        0.0, 1.0, pangolin::Attach::Pix(UI_WIDTH),
        pangolin::Attach::Pix(2 * UI_WIDTH));
    ui_show_hidden.Meta().gui_changed = true;

    // 2D image views
    std::vector<std::shared_ptr<pangolin::ImageView>> img_view;
    while (img_view.size() < NUM_CAMS) {
      std::shared_ptr<pangolin::ImageView> iv(new pangolin::ImageView);

      size_t idx = img_view.size();
      img_view.push_back(iv);

      img_view_display.AddDisplay(*iv);
      iv->extern_draw_function =
          std::bind(&draw_image_overlay, std::placeholders::_1, idx);
    }

    // 3D visualization (initial camera view optimized to see full map)
    pangolin::OpenGlRenderState camera(
        pangolin::ProjectionMatrix(640, 480, 400, 400, 320, 240, 0.001, 10000),
        pangolin::ModelViewLookAt(-3.4, -3.7, -8.3, 2.1, 0.6, 0.2,
                                  pangolin::AxisNegY));

    pangolin::View& display3D =
        pangolin::Display("scene")
            .SetAspect(-640 / 480.0)
            .SetHandler(new pangolin::Handler3D(camera));
    main_view.AddDisplay(display3D);

    while (!pangolin::ShouldQuit()) {
      glClear(GL_COLOR_BUFFER_BIT | GL_DEPTH_BUFFER_BIT);

      if (ui_show_hidden.GuiChanged()) {
        hidden_panel.Show(ui_show_hidden);
        const int panel_width = ui_show_hidden ? 2 * UI_WIDTH : UI_WIDTH;
        main_view.SetBounds(0.0, 1.0, pangolin::Attach::Pix(panel_width), 1.0);
      }

      display3D.Activate(camera);
      glClearColor(0.95f, 0.95f, 0.95f, 1.0f);  // light gray background

      draw_scene();

      img_view_display.Activate();

      if (lock_frames) {
        // in case of locking frames, chaning one should change the other
        if (show_frame1.GuiChanged()) {
          change_display_to_image(std::make_pair(show_frame1, 0));
          change_display_to_image(std::make_pair(show_frame1, 1));
        } else if (show_frame2.GuiChanged()) {
          change_display_to_image(std::make_pair(show_frame2, 0));
          change_display_to_image(std::make_pair(show_frame2, 1));
        }
      }

      if (show_frame1.GuiChanged() || show_cam1.GuiChanged()) {
        size_t frame_id = show_frame1;
        size_t cam_id = show_cam1;

        TimeCamId tcid;
        tcid.first = frame_id;
        tcid.second = cam_id;
        if (images.find(tcid) != images.end()) {
          pangolin::TypedImage img = pangolin::LoadImage(images[tcid]);
          img_view[0]->SetImage(img);
        } else {
          img_view[0]->Clear();
        }
      }

      if (show_frame2.GuiChanged() || show_cam2.GuiChanged()) {
        size_t frame_id = show_frame2;
        size_t cam_id = show_cam2;

        TimeCamId tcid;
        tcid.first = frame_id;
        tcid.second = cam_id;
        if (images.find(tcid) != images.end()) {
          pangolin::GlPixFormat fmt;
          fmt.glformat = GL_LUMINANCE;
          fmt.gltype = GL_UNSIGNED_BYTE;
          fmt.scalable_internal_format = GL_LUMINANCE8;

          pangolin::TypedImage img = pangolin::LoadImage(images[tcid]);
          img_view[1]->SetImage(img);
        } else {
          img_view[1]->Clear();
        }
      }

      pangolin::FinishFrame();

      if (continue_next) {
        // stop if there is nothing left to do
        continue_next = next_step();
      } else {
        // if the gui is just idling, make sure we don't burn too much CPU
        std::this_thread::sleep_for(std::chrono::milliseconds(5));
      }
    }
  } else {
    // non-gui mode: Process all frames, then exit
    while (next_step()) {
      // nop
    }
  }
  vo_csv.close();
  std::cout << "csv file closed" << std::endl;

  return 0;
}

// Visualize features and related info on top of the image views
void draw_image_overlay(pangolin::View& v, size_t view_id) {
  UNUSED(v);

  size_t frame_id = view_id == 0 ? show_frame1 : show_frame2;
  size_t cam_id = view_id == 0 ? show_cam1 : show_cam2;

  TimeCamId tcid = std::make_pair(frame_id, cam_id);

  float text_row = 20;

  if (show_detected) {
    glLineWidth(1.0);
    glColor3f(1.0, 0.0, 0.0);  // red
    glEnable(GL_BLEND);
    glBlendFunc(GL_SRC_ALPHA, GL_ONE_MINUS_SRC_ALPHA);

    if (feature_corners.find(tcid) != feature_corners.end()) {
      const KeypointsData& cr = feature_corners.at(tcid);

      for (size_t i = 0; i < cr.corners.size(); i++) {
        Eigen::Vector2d c = cr.corners[i];
        double angle = cr.corner_angles[i];
        pangolin::glDrawCirclePerimeter(c[0], c[1], 3.0);

        Eigen::Vector2d r(3, 0);
        Eigen::Rotation2Dd rot(angle);
        r = rot * r;

        pangolin::glDrawLine(c, c + r);
      }

      pangolin::GlFont::I()
          .Text("Detected %d corners", cr.corners.size())
          .Draw(5, text_row);

    } else {
      glLineWidth(1.0);

      pangolin::GlFont::I().Text("Corners not processed").Draw(5, text_row);
    }
    text_row += 20;
  }

  if (show_matches || show_inliers) {
    glLineWidth(1.0);
    glColor3f(0.0, 0.0, 1.0);  // blue
    glEnable(GL_BLEND);
    glBlendFunc(GL_SRC_ALPHA, GL_ONE_MINUS_SRC_ALPHA);

    size_t o_frame_id = (view_id == 0 ? show_frame2 : show_frame1);
    size_t o_cam_id = (view_id == 0 ? show_cam2 : show_cam1);

    TimeCamId o_tcid = std::make_pair(o_frame_id, o_cam_id);

    int idx = -1;

    auto it = feature_matches.find(std::make_pair(tcid, o_tcid));

    if (it != feature_matches.end()) {
      idx = 0;
    } else {
      it = feature_matches.find(std::make_pair(o_tcid, tcid));
      if (it != feature_matches.end()) {
        idx = 1;
      }
    }

    if (idx >= 0 && show_matches) {
      if (feature_corners.find(tcid) != feature_corners.end()) {
        const KeypointsData& cr = feature_corners.at(tcid);

        for (size_t i = 0; i < it->second.matches.size(); i++) {
          size_t c_idx = idx == 0 ? it->second.matches[i].first
                                  : it->second.matches[i].second;

          Eigen::Vector2d c = cr.corners[c_idx];
          double angle = cr.corner_angles[c_idx];
          pangolin::glDrawCirclePerimeter(c[0], c[1], 3.0);

          Eigen::Vector2d r(3, 0);
          Eigen::Rotation2Dd rot(angle);
          r = rot * r;

          pangolin::glDrawLine(c, c + r);

          if (show_ids) {
            pangolin::GlFont::I().Text("%d", i).Draw(c[0], c[1]);
          }
        }

        pangolin::GlFont::I()
            .Text("Detected %d matches", it->second.matches.size())
            .Draw(5, text_row);
        text_row += 20;
      }
    }

    glColor3f(0.0, 1.0, 0.0);  // green

    if (idx >= 0 && show_inliers) {
      if (feature_corners.find(tcid) != feature_corners.end()) {
        const KeypointsData& cr = feature_corners.at(tcid);

        for (size_t i = 0; i < it->second.inliers.size(); i++) {
          size_t c_idx = idx == 0 ? it->second.inliers[i].first
                                  : it->second.inliers[i].second;

          Eigen::Vector2d c = cr.corners[c_idx];
          double angle = cr.corner_angles[c_idx];
          pangolin::glDrawCirclePerimeter(c[0], c[1], 3.0);

          Eigen::Vector2d r(3, 0);
          Eigen::Rotation2Dd rot(angle);
          r = rot * r;

          pangolin::glDrawLine(c, c + r);

          if (show_ids) {
            pangolin::GlFont::I().Text("%d", i).Draw(c[0], c[1]);
          }
        }

        pangolin::GlFont::I()
            .Text("Detected %d inliers", it->second.inliers.size())
            .Draw(5, text_row);
        text_row += 20;
      }
    }
  }

  if (show_reprojections) {
    if (image_projections.count(tcid) > 0) {
      glLineWidth(1.0);
      glColor3f(1.0, 0.0, 0.0);  // red
      glEnable(GL_BLEND);
      glBlendFunc(GL_SRC_ALPHA, GL_ONE_MINUS_SRC_ALPHA);

      const size_t num_points = image_projections.at(tcid).obs.size();
      double error_sum = 0;
      size_t num_outliers = 0;

      // count up and draw all inlier projections
      for (const auto& lm_proj : image_projections.at(tcid).obs) {
        error_sum += lm_proj->reprojection_error;

        if (lm_proj->outlier_flags != OutlierNone) {
          // outlier point
          glColor3f(1.0, 0.0, 0.0);  // red
          ++num_outliers;
        } else if (lm_proj->reprojection_error >
                   reprojection_error_huber_pixel) {
          // close to outlier point
          glColor3f(1.0, 0.5, 0.0);  // orange
        } else {
          // clear inlier point
          glColor3f(1.0, 1.0, 0.0);  // yellow
        }
        pangolin::glDrawCirclePerimeter(lm_proj->point_reprojected, 3.0);
        pangolin::glDrawLine(lm_proj->point_measured,
                             lm_proj->point_reprojected);
      }

      // only draw outlier projections
      if (show_outlier_observations) {
        glColor3f(1.0, 0.0, 0.0);  // red
        for (const auto& lm_proj : image_projections.at(tcid).outlier_obs) {
          pangolin::glDrawCirclePerimeter(lm_proj->point_reprojected, 3.0);
          pangolin::glDrawLine(lm_proj->point_measured,
                               lm_proj->point_reprojected);
        }
      }

      glColor3f(1.0, 0.0, 0.0);  // red
      pangolin::GlFont::I()
          .Text("Average repr. error (%u points, %u new outliers): %.2f",
                num_points, num_outliers, error_sum / num_points)
          .Draw(5, text_row);
      text_row += 20;
    }
  }

  if (show_epipolar) {
    glLineWidth(1.0);
    glColor3f(0.0, 1.0, 1.0);  // bright teal
    glEnable(GL_BLEND);
    glBlendFunc(GL_SRC_ALPHA, GL_ONE_MINUS_SRC_ALPHA);

    size_t o_frame_id = (view_id == 0 ? show_frame2 : show_frame1);
    size_t o_cam_id = (view_id == 0 ? show_cam2 : show_cam1);

    TimeCamId o_tcid = std::make_pair(o_frame_id, o_cam_id);

    int idx = -1;

    auto it = feature_matches.find(std::make_pair(tcid, o_tcid));

    if (it != feature_matches.end()) {
      idx = 0;
    } else {
      it = feature_matches.find(std::make_pair(o_tcid, tcid));
      if (it != feature_matches.end()) {
        idx = 1;
      }
    }

    if (idx >= 0 && it->second.inliers.size() > 20) {
      Sophus::SE3d T_this_other =
          idx == 0 ? it->second.T_i_j : it->second.T_i_j.inverse();

      Eigen::Vector3d p0 = T_this_other.translation().normalized();

      int line_id = 0;
      for (double i = -M_PI_2 / 2; i <= M_PI_2 / 2; i += 0.05) {
        Eigen::Vector3d p1(0, sin(i), cos(i));

        if (idx == 0) p1 = it->second.T_i_j * p1;

        p1.normalize();

        std::vector<Eigen::Vector2d, Eigen::aligned_allocator<Eigen::Vector2d>>
            line;
        for (double j = -1; j <= 1; j += 0.001) {
          line.emplace_back(calib_cam.intrinsics[cam_id]->project(
              p0 * j + (1 - std::abs(j)) * p1));
        }

        Eigen::Vector2d c = calib_cam.intrinsics[cam_id]->project(p1);
        pangolin::GlFont::I().Text("%d", line_id).Draw(c[0], c[1]);
        line_id++;

        pangolin::glDrawLineStrip(line);
      }
    }
  }
}

// Update the image views to a given image id
void change_display_to_image(const TimeCamId& tcid) {
  if (0 == tcid.second) {
    // left view
    show_cam1 = 0;
    show_frame1 = tcid.first;
    show_cam1.Meta().gui_changed = true;
    show_frame1.Meta().gui_changed = true;
  } else {
    // right view
    show_cam2 = tcid.second;
    show_frame2 = tcid.first;
    show_cam2.Meta().gui_changed = true;
    show_frame2.Meta().gui_changed = true;
  }
}

// Render the 3D viewer scene of cameras and points
void draw_scene() {
  const TimeCamId tcid1 = std::make_pair(show_frame1, show_cam1);
  const TimeCamId tcid2 = std::make_pair(show_frame2, show_cam2);

<<<<<<< HEAD
=======
  const u_int8_t color_visualodometry_left[3]{150, 75, 0};     // brown
  const u_int8_t color_visualodometry_right[3]{181, 101, 29};    // light brown
  const u_int8_t color_groundtruth_left[3]{255, 155, 0};     // orange
  const u_int8_t color_groundtruth_right[3]{255, 255, 0};    // yellow
>>>>>>> b2553c0d
  const u_int8_t color_camera_current[3]{255, 0, 0};         // red
  const u_int8_t color_camera_left[3]{0, 125, 0};            // dark green
  const u_int8_t color_camera_right[3]{0, 0, 125};           // dark blue
  const u_int8_t color_points[3]{0, 0, 0};                   // black
  const u_int8_t color_old_points[3]{170, 170, 170};         // gray
  const u_int8_t color_selected_left[3]{0, 250, 0};          // green
  const u_int8_t color_selected_right[3]{0, 0, 250};         // blue
  const u_int8_t color_selected_both[3]{0, 250, 250};        // teal
  const u_int8_t color_outlier_observation[3]{250, 0, 250};  // purple

  // render cameras
  if (show_cameras3d) {
    for (const auto& cam : cameras) {
      if (cam.first == tcid1) {
        render_camera(cam.second.T_w_c.matrix(), 3.0f, color_selected_left,
                      0.1f);
      } else if (cam.first == tcid2) {
        render_camera(cam.second.T_w_c.matrix(), 3.0f, color_selected_right,
                      0.1f);
      } else if (cam.first.second == 0) {
        render_camera(cam.second.T_w_c.matrix(), 2.0f, color_camera_left, 0.1f);
      } else {
        render_camera(cam.second.T_w_c.matrix(), 2.0f, color_camera_right,
                      0.1f);
      }
    }
    render_camera(current_pose.matrix(), 2.0f, color_camera_current, 0.1f);
  }

<<<<<<< HEAD
=======
  // render visual odometry
  if (show_visualodometry) {
    glColor3ubv(color_visualodometry_left);
    // int64_t ts = timestamps.at(current_frame);
    glPointSize(3.0);
    glBegin(GL_POINTS);
    for (auto it = visualodometrys.begin();
         it <= visualodometrys.begin() + current_frame && it != visualodometrys.end(); it++) {
      Eigen::Vector3d path_point = (*it).translation();
      pangolin::glVertex(path_point);
      // int64_t ts_gt = std::get<2>((*it));
      if (it == visualodometrys.begin() + current_frame) {
        glEnd();
        Eigen::Matrix4d left = (*it).matrix();
        // Eigen::Vector4d pos = left.col(3);

        Sophus::SE3d T_0_1 = calib_cam.T_i_c[0].inverse() * calib_cam.T_i_c[1];
        Eigen::Matrix4d right = (T_0_1.inverse() * (*it)).matrix();
        render_camera(left, 3.0f, color_visualodometry_left, 0.1f);
        render_camera(right, 3.0f, color_visualodometry_right, 0.1f);
        glColor3ubv(color_camera_current);
        glLineWidth(1.0);
        // pangolin::GlFont::I()
        //     .Text("Current translation error: %f ", trans_error)
        //     .Draw(pos[0], pos[1] + 0.5, pos[2]);
        // pangolin::GlFont::I()
        //     .Text("Running translation error: %f ",
        //           running_trans_error / (current_frame + 1))
        //     .Draw(pos[0], pos[1] + 1, pos[2]);
        // pangolin::GlFont::I()
        //     .Text("Absolute pose error: %f ", ape)
        //     .Draw(pos[0], pos[1] + 1.5, pos[2]);
        // pangolin::GlFont::I()
        //     .Text("Relative pose error: %f ", rpe)
        //     .Draw(pos[0], pos[1] + 2, pos[2]);
        break;
      }
    }
  }

  // render ground truth
  if (show_groundtruth) {
    glColor3ubv(color_groundtruth_left);
    int64_t ts = timestamps.at(current_frame);
    glPointSize(3.0);
    glBegin(GL_POINTS);
    for (auto it = groundtruths.begin();
         it <= groundtruths.begin() + current_frame; it++) {
      Eigen::Vector3d path_point = std::get<0>((*it)).translation();
      pangolin::glVertex(path_point);
      int64_t ts_gt = std::get<2>((*it));
      if (ts_gt >= ts) {
        glEnd();
        Eigen::Matrix4d left = std::get<0>((*it)).matrix();
        Eigen::Vector4d pos = left.col(3);
        Eigen::Matrix4d right = std::get<1>((*it)).matrix();
        render_camera(left, 3.0f, color_groundtruth_left, 0.1f);
        render_camera(right, 3.0f, color_groundtruth_right, 0.1f);
        glColor3ubv(color_camera_current);
        glLineWidth(1.0);
        pangolin::GlFont::I()
            .Text("Current translation error: %f ", trans_error)
            .Draw(pos[0], pos[1] + 0.5, pos[2]);
        pangolin::GlFont::I()
            .Text("Running translation error: %f ",
                  running_trans_error / (current_frame + 1))
            .Draw(pos[0], pos[1] + 1, pos[2]);
        pangolin::GlFont::I()
            .Text("Absolute pose error: %f ", ape)
            .Draw(pos[0], pos[1] + 1.5, pos[2]);
        pangolin::GlFont::I()
            .Text("Relative pose error: %f ", rpe)
            .Draw(pos[0], pos[1] + 2, pos[2]);
        break;
      }
    }
  }

>>>>>>> b2553c0d
  // render points
  if (show_points3d && landmarks.size() > 0) {
    glPointSize(3.0);
    glBegin(GL_POINTS);
    for (const auto& kv_lm : landmarks) {
      const bool in_cam_1 = kv_lm.second.obs.count(tcid1) > 0;
      const bool in_cam_2 = kv_lm.second.obs.count(tcid2) > 0;

      const bool outlier_in_cam_1 = kv_lm.second.outlier_obs.count(tcid1) > 0;
      const bool outlier_in_cam_2 = kv_lm.second.outlier_obs.count(tcid2) > 0;

      if (in_cam_1 && in_cam_2) {
        glColor3ubv(color_selected_both);
      } else if (in_cam_1) {
        glColor3ubv(color_selected_left);
      } else if (in_cam_2) {
        glColor3ubv(color_selected_right);
      } else if (outlier_in_cam_1 || outlier_in_cam_2) {
        glColor3ubv(color_outlier_observation);
      } else {
        glColor3ubv(color_points);
      }

      pangolin::glVertex(kv_lm.second.p);
    }
    glEnd();
  }

  // render points
  if (show_old_points3d && old_landmarks.size() > 0) {
    glPointSize(3.0);
    glBegin(GL_POINTS);

    for (const auto& kv_lm : old_landmarks) {
      glColor3ubv(color_old_points);
      pangolin::glVertex(kv_lm.second.p);
    }
    glEnd();
  }
}
<<<<<<< HEAD
=======
void load_visualodometry(const std::string& dataset_path) {  

  // Load IMU to world transformations
  const std::string visualodometry_path =
      dataset_path + "/vo/vo_poses.csv";
  std::ifstream times(visualodometry_path);
  int cnt = 0;
  Eigen::Vector3d trans;
  Sophus::SE3d T_w_wref;
  while (times) {
    std::string line;
    std::getline(times, line);
    // ignore first line
    if (line[0] == '#') continue;
    std::stringstream ls(line);
    std::string cell;
    std::map<std::string, double> cells;
    std::vector<std::string> elems = {"x", "y", "z", "qw", "qx", "qy", "qz"};
    std::string name;
    double value;
    int j = 0;
    while (std::getline(ls, cell, ',')) {
      if ((uint)j > elems.size()) break;  // only want elements 1-8
      if (j != 0) {
        name = elems.at(j - 1);
        value = std::stod(cell);
        cells.insert(std::make_pair(name, value));
      }
      j++;
    }
    // for (auto it = cells.begin(); it != cells.end(); it++) {
    //   std::cout << it -> second << ",";
    // }
    // std::cout << std::endl;
    trans << cells["x"], cells["y"], cells["z"];
    Eigen::Quaterniond quat(cells["qw"], cells["qx"], cells["qy"], cells["qz"]);

    Eigen::Matrix3d rot = quat.normalized().toRotationMatrix();
    std::cout << "rotation: " << rot  << std::endl;
    std::cout << "translation: " << trans  << std::endl;
    Sophus::SE3d T_wref_imu(rot, trans);

    visualodometrys.push_back(T_wref_imu);
    cnt++;


  }
  std::cout << "Loaded " << cnt << " visual odometry path values" << std::endl;
  for (auto& vo_step : visualodometrys) {
    // std::cout << "rotation: " << vo_step.rotationMatrix()  << std::endl;
    // std::cout << "translation: " << vo_step.translation()  << std::endl;

  }
}

void load_groundtruth(const std::string& dataset_path) {
  // Load transformation from cameras to baseframe
  const std::string caml_path = dataset_path + "/cam0/sensor.yaml";
  const std::string camr_path = dataset_path + "/cam1/sensor.yaml";
  YAML::Node caml_conf = YAML::LoadFile(caml_path);
  YAML::Node camr_conf = YAML::LoadFile(camr_path);

  Eigen::Matrix4d mat_cl(
      caml_conf["T_BS"]["data"].as<std::vector<double>>().data());
  Sophus::SE3d T_i_cl(mat_cl.transpose());
  Eigen::Matrix4d mat_cr(
      camr_conf["T_BS"]["data"].as<std::vector<double>>().data());
  Sophus::SE3d T_i_cr(mat_cr.transpose());

  // Load IMU to world transformations
  const std::string groundtruth_path =
      dataset_path + "/state_groundtruth_estimate0/data.csv";
  std::ifstream times(groundtruth_path);
  uint id = 0;
  std::vector<uint> ids_used;
  Eigen::Vector3d trans;
  Sophus::SE3d T_w_wref;
  Sophus::SE3d T_cl_cr;
  while (times) {
    std::string line;
    std::getline(times, line);
    // ignore first and last line
    if (line[0] == '#' || id >= timestamps.size()) continue;
    std::stringstream ls(line);
    std::string cell;
    std::map<std::string, double> cells;
    std::vector<std::string> elems = {"x", "y", "z", "qw", "qx", "qy", "qz"};
    std::string name;
    double value;
    int64_t ts;
    int j = 0;
    while (std::getline(ls, cell, ',')) {
      if ((uint)j > elems.size()) break;  // only want elements 1-8
      if (j == 0) {
        ts = std::strtoll(cell.c_str(), NULL, 10);
      } else {
        name = elems.at(j - 1);
        value = std::stod(cell);
        cells.insert(std::make_pair(name, value));
      }
      j++;
    }
    int64_t ts_frames = timestamps.at(id);
    // time stamp from GT is older than time stamp from frames, go to next GT ts
    if (std::find(timestamps.begin(), timestamps.end(), ts) ==
        timestamps.end()) {
      continue;
    }
    // if (ts < ts_frames) {
    //  continue;
    //}
    // while (ts > ts_frames) {  // continue to next frame value
    //  ts_frames = timestamps.at(++id);
    //}
    //// time stamp from GT is again older, continue to next GT ts
    // if (ts != ts_frames) {
    //  continue;
    //}
    ids_used.push_back(id);

    trans << cells["x"], cells["y"], cells["z"];
    Eigen::Quaterniond quat(cells["qw"], cells["qx"], cells["qy"], cells["qz"]);

    Eigen::Matrix3d rot = quat.normalized().toRotationMatrix();

    Sophus::SE3d T_wref_imu(rot, trans);
    if (groundtruths.size() == 0) {
      T_cl_cr = T_i_cl.inverse() * T_i_cr;
      T_w_wref = T_i_cl.inverse() * T_wref_imu.inverse();
    }
    Sophus::SE3d T_w_cl = T_w_wref * T_wref_imu * T_i_cl;
    Sophus::SE3d T_w_cr = T_w_cl * T_cl_cr;
    groundtruths.push_back(std::make_tuple(T_w_cl, T_w_cr, ts));

    id++;
  }
  std::cout << "Loaded " << id << " groundtruth values" << std::endl;
}
>>>>>>> b2553c0d

// Load images, calibration, and features / matches if available
void load_data(const std::string& dataset_path, const std::string& calib_path) {
  const std::string timestams_path = dataset_path + "/cam0/data.csv";

  {
    std::ifstream times(timestams_path);

    int64_t timestamp;

    int id = 0;

    while (times) {
      std::string line;
      std::getline(times, line);

      if (line.size() < 20 || line[0] == '#' || id > 2700) continue;

      std::string img_name = line.substr(20, line.size() - 21);

      // ensure that we actually read a new timestamp (and not e.g. just newline
      // at the end of the file)
      if (times.fail()) {
        times.clear();
        std::string temp;
        times >> temp;
        if (temp.size() > 0) {
          std::cerr << "Skipping '" << temp << "' while reading times."
                    << std::endl;
        }
        continue;
      }

      timestamps.push_back(timestamp);

      for (int i = 0; i < NUM_CAMS; i++) {
        TimeCamId tcid(id, i);

        //        std::stringstream ss;
        //        ss << dataset_path << "/" << timestamp << "_" << i << ".jpg";
        //        pangolin::TypedImage img = pangolin::LoadImage(ss.str());
        //        images[tcid] = std::move(img);

        std::stringstream ss;
        ss << dataset_path << "/cam" << i << "/data/" << img_name;

        images[tcid] = ss.str();
      }

      id++;
    }

    std::cerr << "Loaded " << id << " images " << std::endl;
  }

<<<<<<< HEAD
=======
  load_visualodometry(dataset_path);
  load_groundtruth(dataset_path);

>>>>>>> b2553c0d
  {
    std::ifstream os(calib_path, std::ios::binary);

    if (os.is_open()) {
      cereal::JSONInputArchive archive(os);
      archive(calib_cam);
      std::cout << "Loaded camera" << std::endl;

    } else {
      std::cerr << "could not load camera calibration " << calib_path
                << std::endl;
      std::abort();
    }
  }

  show_frame1.Meta().range[1] = images.size() / NUM_CAMS - 1;
  show_frame1.Meta().gui_changed = true;
  show_frame2.Meta().range[1] = images.size() / NUM_CAMS - 1;
  show_frame2.Meta().gui_changed = true;
}

///////////////////////////////////////////////////////////////////////////////
/// Here the algorithmically interesting implementation begins
///////////////////////////////////////////////////////////////////////////////

// Execute next step in the overall odometry pipeline. Call this repeatedly
// until it returns false for automatic execution.
bool next_step() {
  if (current_frame >= int(images.size()) / NUM_CAMS) return false;

  const Sophus::SE3d T_0_1 = calib_cam.T_i_c[0].inverse() * calib_cam.T_i_c[1];

  if (take_keyframe) {
    take_keyframe = false;

    TimeCamId tcidl(current_frame, 0), tcidr(current_frame, 1);

    std::vector<Eigen::Vector2d, Eigen::aligned_allocator<Eigen::Vector2d>>
        projected_points;
    std::vector<TrackId> projected_track_ids;

    project_landmarks(current_pose, calib_cam.intrinsics[0], landmarks,
                      cam_z_threshold, projected_points, projected_track_ids);

    std::cout << "KF Projected " << projected_track_ids.size() << " points."
              << std::endl;

    MatchData md_stereo;
    KeypointsData kdl, kdr;

    pangolin::ManagedImage<uint8_t> imgl = pangolin::LoadImage(images[tcidl]);
    pangolin::ManagedImage<uint8_t> imgr = pangolin::LoadImage(images[tcidr]);

    detectKeypointsAndDescriptors(imgl, kdl, num_features_per_image,
                                  rotate_features);
    detectKeypointsAndDescriptors(imgr, kdr, num_features_per_image,
                                  rotate_features);

    md_stereo.T_i_j = T_0_1;

    Eigen::Matrix3d E;
    computeEssential(T_0_1, E);

    matchDescriptors(kdl.corner_descriptors, kdr.corner_descriptors,
                     md_stereo.matches, feature_match_max_dist,
                     feature_match_test_next_best);

    findInliersEssential(kdl, kdr, calib_cam.intrinsics[0],
                         calib_cam.intrinsics[1], E, 1e-3, md_stereo);

    std::cout << "KF Found " << md_stereo.inliers.size() << " stereo-matches."
              << std::endl;

    feature_corners[tcidl] = kdl;
    feature_corners[tcidr] = kdr;
    feature_matches[std::make_pair(tcidl, tcidr)] = md_stereo;

    MatchData md;

    find_matches_landmarks(kdl, landmarks, feature_corners, projected_points,
                           projected_track_ids, match_max_dist_2d,
                           feature_match_max_dist, feature_match_test_next_best,
                           md);

    std::cout << "KF Found " << md.matches.size() << " matches." << std::endl;

    Sophus::SE3d T_w_c;
    std::vector<int> inliers;
    localize_camera(calib_cam.intrinsics[0], kdl, landmarks,
                    reprojection_error_pnp_inlier_threshold_pixel, md, T_w_c,
                    inliers);

    current_pose = T_w_c;

    cameras[tcidl].T_w_c = current_pose;
    cameras[tcidr].T_w_c = current_pose * T_0_1;

    add_new_landmarks(tcidl, tcidr, kdl, kdr, T_w_c, calib_cam, inliers,
                      md_stereo, md, landmarks, next_landmark_id);

    remove_old_keyframes(tcidl, max_num_kfs, cameras, landmarks, old_landmarks,
                         kf_frames);
    optimize();

    current_pose = cameras[tcidl].T_w_c;

    // update image views
    change_display_to_image(tcidl);
    change_display_to_image(tcidr);

    compute_projections();

    current_frame++;
    return true;
  } else {
    TimeCamId tcidl(current_frame, 0), tcidr(current_frame, 1);

    std::vector<Eigen::Vector2d, Eigen::aligned_allocator<Eigen::Vector2d>>
        projected_points;
    std::vector<TrackId> projected_track_ids;

    project_landmarks(current_pose, calib_cam.intrinsics[0], landmarks,
                      cam_z_threshold, projected_points, projected_track_ids);

    std::cout << "Projected " << projected_track_ids.size() << " points."
              << std::endl;

    KeypointsData kdl;

    pangolin::ManagedImage<uint8_t> imgl = pangolin::LoadImage(images[tcidl]);

    detectKeypointsAndDescriptors(imgl, kdl, num_features_per_image,
                                  rotate_features);

    feature_corners[tcidl] = kdl;

    MatchData md;
    find_matches_landmarks(kdl, landmarks, feature_corners, projected_points,
                           projected_track_ids, match_max_dist_2d,
                           feature_match_max_dist, feature_match_test_next_best,
                           md);

    std::cout << "Found " << md.matches.size() << " matches." << std::endl;

    Sophus::SE3d T_w_c;
    std::vector<int> inliers;

    localize_camera(calib_cam.intrinsics[0], kdl, landmarks,
                    reprojection_error_pnp_inlier_threshold_pixel, md, T_w_c,
                    inliers);

    current_pose = T_w_c;

    if (int(inliers.size()) < new_kf_min_inliers && !opt_running &&
        !opt_finished) {
      take_keyframe = true;
    }

    if (!opt_running && opt_finished) {
      opt_thread->join();
      landmarks = landmarks_opt;
      cameras = cameras_opt;
      calib_cam = calib_cam_opt;

      opt_finished = false;
    }

    // update image views
    change_display_to_image(tcidl);
    change_display_to_image(tcidr);

    current_frame++;
    return true;
  }
<<<<<<< HEAD
=======
  //Translation: in the order of [x,y,z]
  vo_csv << current_frame << "," << current_pose.translation()[0] << "," << current_pose.translation()[1] << "," << current_pose.translation()[2] << ",";

  std::cout << "Translation: " << current_pose.translation()[0] << "," << current_pose.translation()[1] << "," << current_pose.translation()[2] << "\n";

  //Quaternion: in the order of [w,x,y,z]
  vo_csv << current_pose.unit_quaternion().coeffs()[3] << "," << current_pose.unit_quaternion().coeffs()[0] << "," << 
  current_pose.unit_quaternion().coeffs()[1] << "," << current_pose.unit_quaternion().coeffs()[2]   << "\n";

  std::cout << current_pose.rotationMatrix() << std::endl;

  std::cout << "csv file edited" << std::endl;
  
  trans_error = calculate_translation_error(
      current_pose, std::get<0>(groundtruths.at(current_frame)));
  running_trans_error += trans_error;
  ape = calculate_absolute_pose_error(
      current_pose, std::get<0>(groundtruths.at(current_frame)));
  if (current_frame > 1) {
    rpe = calculate_relative_pose_error(
        std::get<0>(groundtruths.at(current_frame)),
        std::get<0>(groundtruths.at(current_frame - 1)), current_pose,
        prev_pose);
  } else {
    rpe = 0;
  }
  estimated_path.push_back(current_pose.translation());
  current_frame++;
  return true;
>>>>>>> b2553c0d
}

// Compute reprojections for all landmark observations for visualization and
// outlier removal.
void compute_projections() {
  image_projections.clear();

  for (const auto& kv_lm : landmarks) {
    const TrackId track_id = kv_lm.first;

    for (const auto& kv_obs : kv_lm.second.obs) {
      const TimeCamId& tcid = kv_obs.first;
      const Eigen::Vector2d p_2d_corner =
          feature_corners.at(tcid).corners[kv_obs.second];

      const Eigen::Vector3d p_c =
          cameras.at(tcid).T_w_c.inverse() * kv_lm.second.p;
      const Eigen::Vector2d p_2d_repoj =
          calib_cam.intrinsics.at(tcid.second)->project(p_c);

      ProjectedLandmarkPtr proj_lm(new ProjectedLandmark);
      proj_lm->track_id = track_id;
      proj_lm->point_measured = p_2d_corner;
      proj_lm->point_reprojected = p_2d_repoj;
      proj_lm->point_3d_c = p_c;
      proj_lm->reprojection_error = (p_2d_corner - p_2d_repoj).norm();

      image_projections[tcid].obs.push_back(proj_lm);
    }

    for (const auto& kv_obs : kv_lm.second.outlier_obs) {
      const TimeCamId& tcid = kv_obs.first;
      const Eigen::Vector2d p_2d_corner =
          feature_corners.at(tcid).corners[kv_obs.second];

      const Eigen::Vector3d p_c =
          cameras.at(tcid).T_w_c.inverse() * kv_lm.second.p;
      const Eigen::Vector2d p_2d_repoj =
          calib_cam.intrinsics.at(tcid.second)->project(p_c);

      ProjectedLandmarkPtr proj_lm(new ProjectedLandmark);
      proj_lm->track_id = track_id;
      proj_lm->point_measured = p_2d_corner;
      proj_lm->point_reprojected = p_2d_repoj;
      proj_lm->point_3d_c = p_c;
      proj_lm->reprojection_error = (p_2d_corner - p_2d_repoj).norm();

      image_projections[tcid].outlier_obs.push_back(proj_lm);
    }
  }
}

// Optimize the active map with bundle adjustment
void optimize() {
  size_t num_obs = 0;
  for (const auto& kv : landmarks) {
    num_obs += kv.second.obs.size();
  }

  std::cerr << "Optimizing map with " << cameras.size() << ", "
            << landmarks.size() << " points and " << num_obs << " observations."
            << std::endl;

  // Fix oldest two cameras to fix SE3 and scale gauge. Making the whole second
  // camera constant is a bit suboptimal, since we only need 1 DoF, but it's
  // simple and the initial poses should be good from calibration.
  FrameId fid = *(kf_frames.begin());
  // std::cout << "fid " << fid << std::endl;

  // Prepare bundle adjustment
  BundleAdjustmentOptions ba_options;
  ba_options.optimize_intrinsics = ba_optimize_intrinsics;
  ba_options.use_huber = true;
  ba_options.huber_parameter = reprojection_error_huber_pixel;
  ba_options.max_num_iterations = 20;
  ba_options.verbosity_level = ba_verbose;

  calib_cam_opt = calib_cam;
  cameras_opt = cameras;
  landmarks_opt = landmarks;

  opt_running = true;

  opt_thread.reset(new std::thread([fid, ba_options] {
    std::set<TimeCamId> fixed_cameras = {{fid, 0}, {fid, 1}};

    bundle_adjustment(feature_corners, ba_options, fixed_cameras, calib_cam_opt,
                      cameras_opt, landmarks_opt);

    opt_finished = true;
    opt_running = false;
  }));

  // Update project info cache
  compute_projections();
}<|MERGE_RESOLUTION|>--- conflicted
+++ resolved
@@ -100,18 +100,6 @@
 
 std::set<FrameId> kf_frames;
 
-<<<<<<< HEAD
-=======
-std::vector<std::tuple<Sophus::SE3d, Sophus::SE3d, int64_t>> groundtruths;
-std::vector<Sophus::SE3d> visualodometrys;
-
-double trans_error = 0;
-double running_trans_error = 0;
-double ape = 0;
-double rpe = 0;
-std::vector<Eigen::Vector3d> estimated_path;
-
->>>>>>> b2553c0d
 std::shared_ptr<std::thread> opt_thread;
 
 /// intrinsic calibration
@@ -181,13 +169,6 @@
 pangolin::Var<bool> show_ids("ui.show_ids", false, false, true);
 pangolin::Var<bool> show_epipolar("hidden.show_epipolar", false, false, true);
 pangolin::Var<bool> show_cameras3d("hidden.show_cameras", true, false, true);
-<<<<<<< HEAD
-=======
-pangolin::Var<bool> show_visualodometry("hidden.show_visualodometry", true, false,
-                                     true);
-pangolin::Var<bool> show_groundtruth("hidden.show_groundtruth", true, false,
-                                     true);
->>>>>>> b2553c0d
 pangolin::Var<bool> show_points3d("hidden.show_points", true, false, true);
 pangolin::Var<bool> show_old_points3d("hidden.show_old_points3d", true, false,
                                       true);
@@ -663,13 +644,6 @@
   const TimeCamId tcid1 = std::make_pair(show_frame1, show_cam1);
   const TimeCamId tcid2 = std::make_pair(show_frame2, show_cam2);
 
-<<<<<<< HEAD
-=======
-  const u_int8_t color_visualodometry_left[3]{150, 75, 0};     // brown
-  const u_int8_t color_visualodometry_right[3]{181, 101, 29};    // light brown
-  const u_int8_t color_groundtruth_left[3]{255, 155, 0};     // orange
-  const u_int8_t color_groundtruth_right[3]{255, 255, 0};    // yellow
->>>>>>> b2553c0d
   const u_int8_t color_camera_current[3]{255, 0, 0};         // red
   const u_int8_t color_camera_left[3]{0, 125, 0};            // dark green
   const u_int8_t color_camera_right[3]{0, 0, 125};           // dark blue
@@ -699,87 +673,6 @@
     render_camera(current_pose.matrix(), 2.0f, color_camera_current, 0.1f);
   }
 
-<<<<<<< HEAD
-=======
-  // render visual odometry
-  if (show_visualodometry) {
-    glColor3ubv(color_visualodometry_left);
-    // int64_t ts = timestamps.at(current_frame);
-    glPointSize(3.0);
-    glBegin(GL_POINTS);
-    for (auto it = visualodometrys.begin();
-         it <= visualodometrys.begin() + current_frame && it != visualodometrys.end(); it++) {
-      Eigen::Vector3d path_point = (*it).translation();
-      pangolin::glVertex(path_point);
-      // int64_t ts_gt = std::get<2>((*it));
-      if (it == visualodometrys.begin() + current_frame) {
-        glEnd();
-        Eigen::Matrix4d left = (*it).matrix();
-        // Eigen::Vector4d pos = left.col(3);
-
-        Sophus::SE3d T_0_1 = calib_cam.T_i_c[0].inverse() * calib_cam.T_i_c[1];
-        Eigen::Matrix4d right = (T_0_1.inverse() * (*it)).matrix();
-        render_camera(left, 3.0f, color_visualodometry_left, 0.1f);
-        render_camera(right, 3.0f, color_visualodometry_right, 0.1f);
-        glColor3ubv(color_camera_current);
-        glLineWidth(1.0);
-        // pangolin::GlFont::I()
-        //     .Text("Current translation error: %f ", trans_error)
-        //     .Draw(pos[0], pos[1] + 0.5, pos[2]);
-        // pangolin::GlFont::I()
-        //     .Text("Running translation error: %f ",
-        //           running_trans_error / (current_frame + 1))
-        //     .Draw(pos[0], pos[1] + 1, pos[2]);
-        // pangolin::GlFont::I()
-        //     .Text("Absolute pose error: %f ", ape)
-        //     .Draw(pos[0], pos[1] + 1.5, pos[2]);
-        // pangolin::GlFont::I()
-        //     .Text("Relative pose error: %f ", rpe)
-        //     .Draw(pos[0], pos[1] + 2, pos[2]);
-        break;
-      }
-    }
-  }
-
-  // render ground truth
-  if (show_groundtruth) {
-    glColor3ubv(color_groundtruth_left);
-    int64_t ts = timestamps.at(current_frame);
-    glPointSize(3.0);
-    glBegin(GL_POINTS);
-    for (auto it = groundtruths.begin();
-         it <= groundtruths.begin() + current_frame; it++) {
-      Eigen::Vector3d path_point = std::get<0>((*it)).translation();
-      pangolin::glVertex(path_point);
-      int64_t ts_gt = std::get<2>((*it));
-      if (ts_gt >= ts) {
-        glEnd();
-        Eigen::Matrix4d left = std::get<0>((*it)).matrix();
-        Eigen::Vector4d pos = left.col(3);
-        Eigen::Matrix4d right = std::get<1>((*it)).matrix();
-        render_camera(left, 3.0f, color_groundtruth_left, 0.1f);
-        render_camera(right, 3.0f, color_groundtruth_right, 0.1f);
-        glColor3ubv(color_camera_current);
-        glLineWidth(1.0);
-        pangolin::GlFont::I()
-            .Text("Current translation error: %f ", trans_error)
-            .Draw(pos[0], pos[1] + 0.5, pos[2]);
-        pangolin::GlFont::I()
-            .Text("Running translation error: %f ",
-                  running_trans_error / (current_frame + 1))
-            .Draw(pos[0], pos[1] + 1, pos[2]);
-        pangolin::GlFont::I()
-            .Text("Absolute pose error: %f ", ape)
-            .Draw(pos[0], pos[1] + 1.5, pos[2]);
-        pangolin::GlFont::I()
-            .Text("Relative pose error: %f ", rpe)
-            .Draw(pos[0], pos[1] + 2, pos[2]);
-        break;
-      }
-    }
-  }
-
->>>>>>> b2553c0d
   // render points
   if (show_points3d && landmarks.size() > 0) {
     glPointSize(3.0);
@@ -820,148 +713,6 @@
     glEnd();
   }
 }
-<<<<<<< HEAD
-=======
-void load_visualodometry(const std::string& dataset_path) {  
-
-  // Load IMU to world transformations
-  const std::string visualodometry_path =
-      dataset_path + "/vo/vo_poses.csv";
-  std::ifstream times(visualodometry_path);
-  int cnt = 0;
-  Eigen::Vector3d trans;
-  Sophus::SE3d T_w_wref;
-  while (times) {
-    std::string line;
-    std::getline(times, line);
-    // ignore first line
-    if (line[0] == '#') continue;
-    std::stringstream ls(line);
-    std::string cell;
-    std::map<std::string, double> cells;
-    std::vector<std::string> elems = {"x", "y", "z", "qw", "qx", "qy", "qz"};
-    std::string name;
-    double value;
-    int j = 0;
-    while (std::getline(ls, cell, ',')) {
-      if ((uint)j > elems.size()) break;  // only want elements 1-8
-      if (j != 0) {
-        name = elems.at(j - 1);
-        value = std::stod(cell);
-        cells.insert(std::make_pair(name, value));
-      }
-      j++;
-    }
-    // for (auto it = cells.begin(); it != cells.end(); it++) {
-    //   std::cout << it -> second << ",";
-    // }
-    // std::cout << std::endl;
-    trans << cells["x"], cells["y"], cells["z"];
-    Eigen::Quaterniond quat(cells["qw"], cells["qx"], cells["qy"], cells["qz"]);
-
-    Eigen::Matrix3d rot = quat.normalized().toRotationMatrix();
-    std::cout << "rotation: " << rot  << std::endl;
-    std::cout << "translation: " << trans  << std::endl;
-    Sophus::SE3d T_wref_imu(rot, trans);
-
-    visualodometrys.push_back(T_wref_imu);
-    cnt++;
-
-
-  }
-  std::cout << "Loaded " << cnt << " visual odometry path values" << std::endl;
-  for (auto& vo_step : visualodometrys) {
-    // std::cout << "rotation: " << vo_step.rotationMatrix()  << std::endl;
-    // std::cout << "translation: " << vo_step.translation()  << std::endl;
-
-  }
-}
-
-void load_groundtruth(const std::string& dataset_path) {
-  // Load transformation from cameras to baseframe
-  const std::string caml_path = dataset_path + "/cam0/sensor.yaml";
-  const std::string camr_path = dataset_path + "/cam1/sensor.yaml";
-  YAML::Node caml_conf = YAML::LoadFile(caml_path);
-  YAML::Node camr_conf = YAML::LoadFile(camr_path);
-
-  Eigen::Matrix4d mat_cl(
-      caml_conf["T_BS"]["data"].as<std::vector<double>>().data());
-  Sophus::SE3d T_i_cl(mat_cl.transpose());
-  Eigen::Matrix4d mat_cr(
-      camr_conf["T_BS"]["data"].as<std::vector<double>>().data());
-  Sophus::SE3d T_i_cr(mat_cr.transpose());
-
-  // Load IMU to world transformations
-  const std::string groundtruth_path =
-      dataset_path + "/state_groundtruth_estimate0/data.csv";
-  std::ifstream times(groundtruth_path);
-  uint id = 0;
-  std::vector<uint> ids_used;
-  Eigen::Vector3d trans;
-  Sophus::SE3d T_w_wref;
-  Sophus::SE3d T_cl_cr;
-  while (times) {
-    std::string line;
-    std::getline(times, line);
-    // ignore first and last line
-    if (line[0] == '#' || id >= timestamps.size()) continue;
-    std::stringstream ls(line);
-    std::string cell;
-    std::map<std::string, double> cells;
-    std::vector<std::string> elems = {"x", "y", "z", "qw", "qx", "qy", "qz"};
-    std::string name;
-    double value;
-    int64_t ts;
-    int j = 0;
-    while (std::getline(ls, cell, ',')) {
-      if ((uint)j > elems.size()) break;  // only want elements 1-8
-      if (j == 0) {
-        ts = std::strtoll(cell.c_str(), NULL, 10);
-      } else {
-        name = elems.at(j - 1);
-        value = std::stod(cell);
-        cells.insert(std::make_pair(name, value));
-      }
-      j++;
-    }
-    int64_t ts_frames = timestamps.at(id);
-    // time stamp from GT is older than time stamp from frames, go to next GT ts
-    if (std::find(timestamps.begin(), timestamps.end(), ts) ==
-        timestamps.end()) {
-      continue;
-    }
-    // if (ts < ts_frames) {
-    //  continue;
-    //}
-    // while (ts > ts_frames) {  // continue to next frame value
-    //  ts_frames = timestamps.at(++id);
-    //}
-    //// time stamp from GT is again older, continue to next GT ts
-    // if (ts != ts_frames) {
-    //  continue;
-    //}
-    ids_used.push_back(id);
-
-    trans << cells["x"], cells["y"], cells["z"];
-    Eigen::Quaterniond quat(cells["qw"], cells["qx"], cells["qy"], cells["qz"]);
-
-    Eigen::Matrix3d rot = quat.normalized().toRotationMatrix();
-
-    Sophus::SE3d T_wref_imu(rot, trans);
-    if (groundtruths.size() == 0) {
-      T_cl_cr = T_i_cl.inverse() * T_i_cr;
-      T_w_wref = T_i_cl.inverse() * T_wref_imu.inverse();
-    }
-    Sophus::SE3d T_w_cl = T_w_wref * T_wref_imu * T_i_cl;
-    Sophus::SE3d T_w_cr = T_w_cl * T_cl_cr;
-    groundtruths.push_back(std::make_tuple(T_w_cl, T_w_cr, ts));
-
-    id++;
-  }
-  std::cout << "Loaded " << id << " groundtruth values" << std::endl;
-}
->>>>>>> b2553c0d
-
 // Load images, calibration, and features / matches if available
 void load_data(const std::string& dataset_path, const std::string& calib_path) {
   const std::string timestams_path = dataset_path + "/cam0/data.csv";
@@ -1016,12 +767,6 @@
     std::cerr << "Loaded " << id << " images " << std::endl;
   }
 
-<<<<<<< HEAD
-=======
-  load_visualodometry(dataset_path);
-  load_groundtruth(dataset_path);
-
->>>>>>> b2553c0d
   {
     std::ifstream os(calib_path, std::ios::binary);
 
@@ -1196,21 +941,17 @@
     current_frame++;
     return true;
   }
-<<<<<<< HEAD
-=======
-  //Translation: in the order of [x,y,z]
-  vo_csv << current_frame << "," << current_pose.translation()[0] << "," << current_pose.translation()[1] << "," << current_pose.translation()[2] << ",";
-
-  std::cout << "Translation: " << current_pose.translation()[0] << "," << current_pose.translation()[1] << "," << current_pose.translation()[2] << "\n";
-
-  //Quaternion: in the order of [w,x,y,z]
-  vo_csv << current_pose.unit_quaternion().coeffs()[3] << "," << current_pose.unit_quaternion().coeffs()[0] << "," << 
-  current_pose.unit_quaternion().coeffs()[1] << "," << current_pose.unit_quaternion().coeffs()[2]   << "\n";
-
-  std::cout << current_pose.rotationMatrix() << std::endl;
-
-  std::cout << "csv file edited" << std::endl;
-  
+  // Translation: in the order of [x,y,z]
+  vo_csv << current_frame << "," << current_pose.translation()[0] << ","
+         << current_pose.translation()[1] << ","
+         << current_pose.translation()[2] << ",";
+
+  // Quaternion: in the order of [w,x,y,z]
+  vo_csv << current_pose.unit_quaternion().coeffs()[3] << ","
+         << current_pose.unit_quaternion().coeffs()[0] << ","
+         << current_pose.unit_quaternion().coeffs()[1] << ","
+         << current_pose.unit_quaternion().coeffs()[2] << "\n";
+
   trans_error = calculate_translation_error(
       current_pose, std::get<0>(groundtruths.at(current_frame)));
   running_trans_error += trans_error;
@@ -1227,7 +968,6 @@
   estimated_path.push_back(current_pose.translation());
   current_frame++;
   return true;
->>>>>>> b2553c0d
 }
 
 // Compute reprojections for all landmark observations for visualization and
