--- conflicted
+++ resolved
@@ -1067,7 +1067,6 @@
 
 // Execute next step in the overall odometry pipeline. Call this repeatedly
 // until it returns false for automatic execution.
-<<<<<<< HEAD
 bool next_step() {
   if (current_frame >= int(groundtruths.size())) return false;
 
@@ -1230,159 +1229,6 @@
   current_frame++;
   return true;
 }
-=======
-// bool next_step() {
-//  if (current_frame >= int(images.size()) / NUM_CAMS) return false;
-//
-//  const Sophus::SE3d T_0_1 = calib_cam.T_i_c[0].inverse() *
-//  calib_cam.T_i_c[1];
-//
-//  if (take_keyframe) {
-//    take_keyframe = false;
-//
-//    TimeCamId tcidl(current_frame, 0), tcidr(current_frame, 1);
-//
-//    std::vector<Eigen::Vector2d, Eigen::aligned_allocator<Eigen::Vector2d>>
-//        projected_points;
-//    std::vector<TrackId> projected_track_ids;
-//
-//    project_landmarks(current_pose, calib_cam.intrinsics[0], landmarks,
-//                      cam_z_threshold, projected_points, projected_track_ids);
-//
-//    std::cout << "KF Projected " << projected_track_ids.size() << " points."
-//              << std::endl;
-//
-//    MatchData md_stereo;
-//    KeypointsData kdl, kdr;
-//
-//    pangolin::ManagedImage<uint8_t> imgl = pangolin::LoadImage(images[tcidl]);
-//    pangolin::ManagedImage<uint8_t> imgr = pangolin::LoadImage(images[tcidr]);
-//
-//    detectKeypointsAndDescriptors(imgl, kdl, num_features_per_image,
-//                                  rotate_features);
-//    detectKeypointsAndDescriptors(imgr, kdr, num_features_per_image,
-//                                  rotate_features);
-//
-//    md_stereo.T_i_j = T_0_1;
-//
-//    Eigen::Matrix3d E;
-//    computeEssential(T_0_1, E);
-//
-//    matchDescriptors(kdl.corner_descriptors, kdr.corner_descriptors,
-//                     md_stereo.matches, feature_match_max_dist,
-//                     feature_match_test_next_best);
-//
-//    findInliersEssential(kdl, kdr, calib_cam.intrinsics[0],
-//                         calib_cam.intrinsics[1], E, 1e-3, md_stereo);
-//
-//    std::cout << "KF Found " << md_stereo.inliers.size() << " stereo-matches."
-//              << std::endl;
-//
-//    feature_corners[tcidl] = kdl;
-//    feature_corners[tcidr] = kdr;
-//    feature_matches[std::make_pair(tcidl, tcidr)] = md_stereo;
-//
-//    MatchData md;
-//
-//    find_matches_landmarks(kdl, landmarks, feature_corners, projected_points,
-//                           projected_track_ids, match_max_dist_2d,
-//                           feature_match_max_dist,
-//                           feature_match_test_next_best, md);
-//
-//    std::cout << "KF Found " << md.matches.size() << " matches." << std::endl;
-//
-//    Sophus::SE3d T_w_c;
-//    std::vector<int> inliers;
-//    localize_camera(calib_cam.intrinsics[0], kdl, landmarks,
-//                    reprojection_error_pnp_inlier_threshold_pixel, md, T_w_c,
-//                    inliers);
-//
-//    current_pose = T_w_c;
-//
-//    cameras[tcidl].T_w_c = current_pose;
-//    cameras[tcidr].T_w_c = current_pose * T_0_1;
-//
-//    add_new_keyframe(tcidl, kf_frames);
-//
-//    add_new_landmarks(tcidl, tcidr, kdl, kdr, T_w_c, calib_cam, inliers,
-//                      md_stereo, md, landmarks, next_landmark_id);
-//
-//    // remove_old_keyframes(cameras, landmarks, old_landmarks, kf_frames,
-//    // min_kfs);
-//    std::cout << "Num Keyframes: " << kf_frames.size() << std::endl;
-//    optimize();
-//
-//    current_pose = cameras[tcidl].T_w_c;
-//
-//    // update image views
-//    change_display_to_image(tcidl);
-//    change_display_to_image(tcidr);
-//
-//    compute_projections();
-//
-//    current_frame++;
-//    return true;
-//  } else {
-//    TimeCamId tcidl(current_frame, 0), tcidr(current_frame, 1);
-//    std::vector<Eigen::Vector2d, Eigen::aligned_allocator<Eigen::Vector2d>>
-//        projected_points;
-//    std::vector<TrackId> projected_track_ids;
-//
-//    project_landmarks(current_pose, calib_cam.intrinsics[0], landmarks,
-//                      cam_z_threshold, projected_points, projected_track_ids);
-//
-//    std::cout << "Projected " << projected_track_ids.size() << " points."
-//              << std::endl;
-//
-//    KeypointsData kdl;
-//
-//    pangolin::ManagedImage<uint8_t> imgl = pangolin::LoadImage(images[tcidl]);
-//
-//    detectKeypointsAndDescriptors(imgl, kdl, num_features_per_image,
-//                                  rotate_features);
-//
-//    feature_corners[tcidl] = kdl;
-//
-//    MatchData md;
-//    find_matches_landmarks(kdl, landmarks, feature_corners, projected_points,
-//                           projected_track_ids, match_max_dist_2d,
-//                           feature_match_max_dist,
-//                           feature_match_test_next_best, md);
-//
-//    std::cout << "Found " << md.matches.size() << " matches." << std::endl;
-//
-//    Sophus::SE3d T_w_c;
-//    std::vector<int> inliers;
-//
-//    localize_camera(calib_cam.intrinsics[0], kdl, landmarks,
-//                    reprojection_error_pnp_inlier_threshold_pixel, md, T_w_c,
-//                    inliers);
-//
-//    current_pose = T_w_c;
-//
-//    if (int(inliers.size()) < new_kf_min_inliers && !opt_running &&
-//        !opt_finished) {
-//      take_keyframe = true;
-//    }
-//
-//    if (!opt_running && opt_finished) {
-//      opt_thread->join();
-//      landmarks = landmarks_opt;
-//      cameras = cameras_opt;
-//      calib_cam = calib_cam_opt;
-//
-//      opt_finished = false;
-//    }
-//
-//    // update image views
-//    change_display_to_image(tcidl);
-//    change_display_to_image(tcidr);
-//
-//    current_frame++;
-//    return true;
-//  }
-//}
->>>>>>> 781a7bfa
 
 // Compute reprojections for all landmark observations for visualization and
 // outlier removal.
