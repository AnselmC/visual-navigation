/**
BSD 3-Clause License

Copyright (c) 2018, Vladyslav Usenko and Nikolaus Demmel.
All rights reserved.

Redistribution and use in source and binary forms, with or without
modification, are permitted provided that the following conditions are met:

* Redistributions of source code must retain the above copyright notice, this
  list of conditions and the following disclaimer.

* Redistributions in binary form must reproduce the above copyright notice,
  this list of conditions and the following disclaimer in the documentation
  and/or other materials provided with the distribution.

* Neither the name of the copyright holder nor the names of its
  contributors may be used to endorse or promote products derived from
  this software without specific prior written permission.

THIS SOFTWARE IS PROVIDED BY THE COPYRIGHT HOLDERS AND CONTRIBUTORS "AS IS"
AND ANY EXPRESS OR IMPLIED WARRANTIES, INCLUDING, BUT NOT LIMITED TO, THE
IMPLIED WARRANTIES OF MERCHANTABILITY AND FITNESS FOR A PARTICULAR PURPOSE ARE
DISCLAIMED. IN NO EVENT SHALL THE COPYRIGHT HOLDER OR CONTRIBUTORS BE LIABLE
FOR ANY DIRECT, INDIRECT, INCIDENTAL, SPECIAL, EXEMPLARY, OR CONSEQUENTIAL
DAMAGES (INCLUDING, BUT NOT LIMITED TO, PROCUREMENT OF SUBSTITUTE GOODS OR
SERVICES; LOSS OF USE, DATA, OR PROFITS; OR BUSINESS INTERRUPTION) HOWEVER
CAUSED AND ON ANY THEORY OF LIABILITY, WHETHER IN CONTRACT, STRICT LIABILITY,
OR TORT (INCLUDING NEGLIGENCE OR OTHERWISE) ARISING IN ANY WAY OUT OF THE USE
OF THIS SOFTWARE, EVEN IF ADVISED OF THE POSSIBILITY OF SUCH DAMAGE.
*/

#pragma once

#include <algorithm>
#include <set>

#include <visnav/common_types.h>

#include <visnav/calibration.h>

#include <opengv/absolute_pose/CentralAbsoluteAdapter.hpp>
#include <opengv/absolute_pose/methods.hpp>
#include <opengv/relative_pose/CentralRelativeAdapter.hpp>
#include <opengv/sac/Ransac.hpp>
#include <opengv/sac_problems/absolute_pose/AbsolutePoseSacProblem.hpp>
#include <opengv/triangulation/methods.hpp>

namespace visnav {

void project_landmarks(
    const Sophus::SE3d& current_pose,
    const std::shared_ptr<AbstractCamera<double>>& cam,
    const Landmarks& landmarks, const double cam_z_threshold,
    std::vector<Eigen::Vector2d, Eigen::aligned_allocator<Eigen::Vector2d>>&
        projected_points,
    std::vector<TrackId>& projected_track_ids) {
  projected_points.clear();
  projected_track_ids.clear();

  for (auto& landmark : landmarks) {
    TrackId trackid = landmark.first;
    Eigen::Vector3d p3d = landmark.second.p;
    Eigen::Vector3d p3d_c = current_pose.inverse() * p3d;
    if (p3d_c[2] >= cam_z_threshold) {
      Eigen::Vector2d p2d_c = cam->project(p3d_c);
      if (p2d_c[0] >= 0 and p2d_c[0] <= 752 and p2d_c[1] >= 0 and
          p2d_c[1] <= 480) {
        projected_points.push_back(p2d_c);
        projected_track_ids.push_back(trackid);
      }
    }
  }
}

void find_matches_landmarks(
    const KeypointsData& kdl, const Landmarks& landmarks,
    const Corners& feature_corners,
    const std::vector<Eigen::Vector2d,
                      Eigen::aligned_allocator<Eigen::Vector2d>>&
        projected_points,
    const std::vector<TrackId>& projected_track_ids,
    const double match_max_dist_2d, const int feature_match_max_dist,
    const double feature_match_test_next_best, MatchData& md) {
  md.matches.clear();

  // TODO SHEET 5: Find the matches between projected landmarks and detected
  // keypoints in the current frame. For every detected keypoint search for
  // matches inside a circle with radius match_max_dist_2d around the point
  // location. For every landmark the distance is the minimal distance between
  // the descriptor of the current point and descriptors of all observations
  // of the landmarks. The feature_match_max_dist and
  // feature_match_test_next_best should be used to filter outliers the same
  // way as in exercise 3.

  // go through every feature

  for (size_t i = 0; i < kdl.corners.size(); i++) {
    FeatureId featureid0 = i;
    Eigen::Vector2d corner = kdl.corners.at(featureid0);
    std::bitset<256> descriptor = kdl.corner_descriptors.at(featureid0);
    std::vector<std::pair<Eigen::Vector2d, TrackId>> candidate_points;
    // select landmark candidates based on 2d distance
    for (size_t j = 0; j < projected_points.size(); j++) {
      Eigen::Vector2d point = projected_points.at(j);
      double distance = std::sqrt(std::pow(point[0] - corner[0], 2) +
                                  std::pow(point[1] - corner[1], 2));
      if (distance <= match_max_dist_2d) {
        candidate_points.push_back(
            std::make_pair(point, projected_track_ids.at(j)));
      }
    }

    // go through candidate matches to find smallest distance
    std::vector<int> distances;
    for (auto& candidate : candidate_points) {
      TrackId trackid = candidate.second;
      Landmark landmark = landmarks.at(trackid);
      FeatureTrack obs = landmark.obs;

      int min_dist = 256;
      for (auto& ob : obs) {
        TimeCamId tcid = ob.first;
        FeatureId featureid = ob.second;
        std::bitset<256> ob_descriptor =
            feature_corners.at(tcid).corner_descriptors.at(featureid);
        int hamming_dist = (descriptor ^ ob_descriptor).count();
        if (hamming_dist < min_dist) {
          min_dist = hamming_dist;
        }
      }
      distances.push_back(min_dist);
    }
    // get best match from distances
    // distance needs to be smaller than feature_match_max_dist and at least
    // feature_match_test_next_best bigger than second smallest distance
    if (distances.size() > 0) {
      int smallest_dist, second_smallest_dist;
      auto min_element = std::min_element(distances.begin(), distances.end());
      smallest_dist = *min_element;
      int min_idx = min_element - distances.begin();
      std::sort(distances.begin(), distances.end());
      if (distances.size() > 1) {
        second_smallest_dist = distances.at(1);
      } else {
        second_smallest_dist = smallest_dist * feature_match_max_dist + 1;
      }
      if (smallest_dist < feature_match_max_dist and
          smallest_dist * feature_match_test_next_best < second_smallest_dist) {
        TrackId match = candidate_points.at(min_idx).second;
        md.matches.push_back(std::make_pair(featureid0, match));
      }
    }
  }
}

void localize_camera(const std::shared_ptr<AbstractCamera<double>>& cam,
                     const KeypointsData& kdl, const Landmarks& landmarks,
                     const double reprojection_error_pnp_inlier_threshold_pixel,
                     const MatchData& md, Sophus::SE3d& T_w_c,
                     std::vector<int>& inliers) {
  inliers.clear();

  if (md.matches.size() == 0) {
    T_w_c = Sophus::SE3d();
    return;
  }

  // TODO SHEET 5: Find the pose (T_w_c) and the inliers using the landmark to
  // keypoints matches and PnP. This should be similar to the localize_camera
  // in exercise 4 but in this execise we don't explicitelly have tracks.
  opengv::points_t points3d;  // contains landmarks, i.e. 3d points
  opengv::bearingVectors_t bearingVectors;  // contains 3d direction vectors
                                            // of unprojected keypoints
  double ranc_thresh =
      1.0 -
      std::cos(std::atan(reprojection_error_pnp_inlier_threshold_pixel / 500.));
  for (auto& match : md.matches) {
    FeatureId featureid = match.first;
    TrackId trackid = match.second;
    Eigen::Vector2d p2d = kdl.corners.at(featureid);
    Eigen::Vector3d v3d = cam->unproject(p2d);
    Eigen::Vector3d p3d = landmarks.at(trackid).p;
    bearingVectors.push_back(v3d);
    points3d.push_back(p3d);
  }
  opengv::absolute_pose::CentralAbsoluteAdapter adapter(bearingVectors,
                                                        points3d);
  // create a Ransac object
  opengv::sac::Ransac<
      opengv::sac_problems::absolute_pose::AbsolutePoseSacProblem>
      ransac;
  // create an AbsolutePoseSacProblem
  // (algorithm is selectable: KNEIP, GAO, or EPNP)
  std::shared_ptr<opengv::sac_problems::absolute_pose::AbsolutePoseSacProblem>
      absposeproblem_ptr(
          new opengv::sac_problems::absolute_pose::AbsolutePoseSacProblem(
              adapter, opengv::sac_problems::absolute_pose::
                           AbsolutePoseSacProblem::KNEIP));
  // run ransac
  ransac.sac_model_ = absposeproblem_ptr;
  ransac.threshold_ = ranc_thresh;
  ransac.computeModel();
  // get the result
  inliers = ransac.inliers_;
  opengv::transformation_t transformation = ransac.model_coefficients_;
  adapter.sett(transformation.col(3));
  adapter.setR(transformation.block<3, 3>(0, 0));
  transformation = opengv::absolute_pose::optimize_nonlinear(adapter, inliers);
  ransac.sac_model_->selectWithinDistance(transformation, ranc_thresh, inliers);
  T_w_c = Sophus::SE3d(transformation.block<3, 3>(0, 0), transformation.col(3));
  inliers = ransac.inliers_;
}

void add_new_landmarks(const TimeCamId tcidl, const TimeCamId tcidr,
                       const KeypointsData& kdl, const KeypointsData& kdr,
                       const Sophus::SE3d& T_w_c0, const Calibration& calib_cam,
                       const std::vector<int> inliers,
                       const MatchData& md_stereo, const MatchData& md,
                       Landmarks& landmarks, TrackId& next_landmark_id) {
  auto cam0 = calib_cam.intrinsics.at(tcidl.second).get();
  auto cam1 = calib_cam.intrinsics.at(tcidr.second).get();
  const Sophus::SE3d T_0_1 = calib_cam.T_i_c[0].inverse() * calib_cam.T_i_c[1];
  const Eigen::Vector3d t_0_1 = T_0_1.translation();
  const Eigen::Matrix3d R_0_1 = T_0_1.rotationMatrix();

  // add observations to existing landmarks
  std::vector<std::pair<FeatureId, FeatureId>> existingFeatures;
  int inlier_index = 0;
  bool foundFirst = false;
  for (auto& match : md.matches) {
    FeatureId featureid0 = match.first;
    TrackId trackid = match.second;

    if (std::find(inliers.begin(), inliers.end(), inlier_index) !=
        inliers.end()) {
      landmarks.at(trackid).obs.insert(std::make_pair(tcidl, featureid0));
      foundFirst = true;
    }
    for (auto& stereo_match : md_stereo.inliers) {
      if (stereo_match.first == featureid0) {
        FeatureId featureid1 = stereo_match.second;
        landmarks.at(trackid).obs.insert(std::make_pair(tcidr, featureid1));
        if (foundFirst) {
          existingFeatures.push_back(std::make_pair(featureid0, featureid1));
        }
      }
    }
    inlier_index++;
    foundFirst = false;
  }
  // add new landmarks
  for (auto& stereo_match : md_stereo.inliers) {
    if (std::find(existingFeatures.begin(), existingFeatures.end(),
                  stereo_match) != existingFeatures.end()) {
      continue;  // already a landmark
    }
    Eigen::Vector2d p2d0 = kdl.corners.at(stereo_match.first);
    Eigen::Vector2d p2d1 = kdr.corners.at(stereo_match.second);
    Eigen::Vector3d p3d0 = cam0->unproject(p2d0);
    Eigen::Vector3d p3d1 = cam1->unproject(p2d1);
    opengv::bearingVectors_t bearingVectors0, bearingVectors1;
    bearingVectors0.push_back(p3d0);
    bearingVectors1.push_back(p3d1);
    opengv::relative_pose::CentralRelativeAdapter adapter(
        bearingVectors0, bearingVectors1, t_0_1, R_0_1);

    Eigen::Vector3d p3d0_tri = opengv::triangulation::triangulate(adapter, 0);
    Eigen::Vector3d p3d_world = T_w_c0 * p3d0_tri;
    Landmark new_landmark;
    new_landmark.p = p3d_world;
    new_landmark.obs.insert(std::make_pair(tcidl, stereo_match.first));
    new_landmark.obs.insert(std::make_pair(tcidr, stereo_match.second));
    landmarks.insert(std::make_pair(next_landmark_id, new_landmark));
    next_landmark_id++;
  }
}

<<<<<<< HEAD
void get_landmarks_of_kf(const FrameId kf, Landmarks& landmarks,
                         std::set<TrackId>& selected_landmarks) {
  // search through all landmarks for the ones observed in this kf and put into
  // selected_landmarks
  TimeCamId tcidl = std::make_pair(kf, 0);
  TimeCamId tcidr = std::make_pair(kf, 1);
  for (auto it = landmarks.cbegin(); it != landmarks.cend(); it++) {
    // Problems: adding the same landmark twice if observed by left and right
    // cameras? Solution: using a "set" as data structure for selected_landmarks
    if (it->second.obs.find(tcidl) != it->second.obs.end() ||
        it->second.obs.find(tcidr) != it->second.obs.end()) {
      selected_landmarks.insert(it->first);
    }
  }
}

void remove_kf(std::set<FrameId>& kf_frames, FrameId current_kf,
               Cameras& cameras, Landmarks& old_landmarks,
               Landmarks& landmarks) {
  // remove keyframe from keyframes

  // kf_frames.erase(current_kf);
  TimeCamId tcidl = std::pair<FrameId, CamId>(current_kf, 0);
  TimeCamId tcidr = std::pair<FrameId, CamId>(current_kf, 1);
  cameras.erase(tcidl);
  cameras.erase(tcidr);

  // remove this keyframe if stored in observations of existing landmarks
  for (auto it = landmarks.cbegin(); it != landmarks.cend();) {
    // remove associated observations
    for (auto obs_it = it->second.obs.cbegin();
         obs_it != it->second.obs.cend();) {
      auto obs = *obs_it;
      if (obs.first == tcidl or obs.first == tcidr) {
        obs_it = landmarks.at(it->first).obs.erase(obs_it);
      } else {
        ++obs_it;
      }
    }
    // move landmarks with no more observations to old_landmarks
    if (it->second.obs.size() == 0) {
      old_landmarks.insert(*it);
      it = landmarks.erase(it);
    } else {
      ++it;
    }
  }
}

void make_keyframe_decision(bool& take_keyframe,
                            const int& max_frames_since_last_kf,
                            const int& frames_since_last_kf,
                            const int& new_kf_min_inliers, const int& min_kfs,
                            const double& max_kref_overlap,
                            const bool& mapping_busy, const MatchData& md,
                            const std::set<FrameId>& kf_frames,
                            const Landmarks& landmarks) {
  if (kf_frames.size() < min_kfs) {
    take_keyframe = !mapping_busy;
    return;
  }

  int max_count = 0;
  for (auto& kf : kf_frames) {
    int count = 0;
    TimeCamId tcidl = std::make_pair(kf, 0);
    TimeCamId tcidr = std::make_pair(kf, 1);
    for (auto& match : md.matches) {
      TrackId trackId = match.second;
      Landmark landmark = landmarks.at(trackId);
      bool kf_sees_landmark = landmark.obs.find(tcidl) != landmark.obs.end() ||
                              landmark.obs.find(tcidr) != landmark.obs.end();
      if (kf_sees_landmark) {
        count++;
      }
    }
    if (count > max_count) {
      max_count = count;
    }

    // TODO: change AND to OR and ensure mapping/optimization is interrupted if
    // frames_since_last_kf > 20
    bool cond1 = !mapping_busy;
    //! mapping_busy && frames_since_last_kf > max_frames_since_last_kf;
    bool cond2 = md.matches.size() > (uint)new_kf_min_inliers;
    bool cond3 =
        (double)max_count / (double)md.matches.size() <= max_kref_overlap;
    std::cout << max_count << std::endl;
    std::cout << md.matches.size() << std::endl;
    std::cout << "Condition 1 fulfilled: " << cond1 << std::endl;
    std::cout << "Condition 2 fulfilled: " << cond2 << std::endl;
    std::cout << "Condition 3 fulfilled: " << cond3 << std::endl;
    take_keyframe = cond1 && cond2 && cond3;
  }
}

void add_new_keyframe(const TimeCamId& tcidl, std::set<FrameId>& kf_frames) {
=======
double calculate_translation_error(const Sophus::SE3d& groundtruth_pose,
                                   const Sophus::SE3d& estimated_pose) {
  double trans_error =
      (groundtruth_pose.translation() - estimated_pose.translation()).norm();
  return trans_error;
}

double calculate_absolute_pose_error(const Sophus::SE3d& groundtruth_pose,
                                     const Sophus::SE3d& estimated_pose) {
  double ape = ((groundtruth_pose.inverse() * estimated_pose).matrix() -
                Eigen::Matrix4d::Identity())
                   .norm();
  return ape;
}

double calculate_relative_pose_error(const Sophus::SE3d& gt_pose,
                                     const Sophus::SE3d& gt_pose_prev,
                                     const Sophus::SE3d& est_pose,
                                     const Sophus::SE3d& est_pose_prev) {
  Sophus::SE3d gt_tf = gt_pose_prev.inverse() * gt_pose;
  Sophus::SE3d est_tf = est_pose_prev.inverse() * est_pose;

  double rpe = calculate_absolute_pose_error(gt_tf, est_tf);
  return rpe;
}

void remove_old_keyframes(const TimeCamId tcidl, const int max_num_kfs,
                          Cameras& cameras, Landmarks& landmarks,
                          Landmarks& old_landmarks,
                          std::set<FrameId>& kf_frames) {
>>>>>>> 9137d344
  kf_frames.emplace(tcidl.first);
}

void remove_old_keyframes(Cameras& cameras, Landmarks& landmarks,
                          Landmarks& old_landmarks,
                          std::set<FrameId>& kf_frames, const int& min_kfs,
                          const double& max_redundant_obs_count) {
  if (kf_frames.size() < min_kfs) return;
  for (auto current_kf = kf_frames.begin(); current_kf != kf_frames.end();) {
    std::set<TrackId> selected_landmarks;
    get_landmarks_of_kf(*current_kf, landmarks, selected_landmarks);
    int overlap_count = 0;
    for (auto current_landmark = selected_landmarks.cbegin();
         current_landmark != selected_landmarks.cend(); current_landmark++) {
      // if at least three other kf observe this landmark, increment the
      // overlap_count
      std::set<FrameId> unique_frameIds;
      Landmark lm = landmarks.at(*current_landmark);
      for (auto& obs : lm.obs) {
        unique_frameIds.insert(obs.first.first);
      }

      if (unique_frameIds.size() > 3) {
        overlap_count++;
      }
    }
    std::cout << "Overlap count: " << overlap_count << std::endl;
    std::cout << "Selected landmarks size: " << selected_landmarks.size()
              << std::endl;
    double overlap_percentage =
        (double)overlap_count / (double)selected_landmarks.size();
    std::cout << "Overlap percentage: " << overlap_percentage << std::endl;
    std::cout << max_redundant_obs_count << std::endl;
    if (overlap_percentage >= max_redundant_obs_count) {
      std::cout << "Removing keyframe" << std::endl;
      remove_kf(kf_frames, *current_kf, cameras, old_landmarks, landmarks);
      current_kf = kf_frames.erase(current_kf);
    } else {
      current_kf++;
    }
  }
}

void remove_old_keyframes_old(const TimeCamId tcidl, const int max_num_kfs,
                              Cameras& cameras, Landmarks& landmarks,
                              Landmarks& old_landmarks,
                              std::set<FrameId>& kf_frames) {
  // kf_frames.emplace(tcidl.first);

  // TODO SHEET 5: Remove old cameras and observations if the number of
  // keyframe pairs (left and right image is a pair) is larger than
  // max_num_kfs. The ids of all the keyframes that are currently in the
  // optimization should be stored in kf_frames. Removed keyframes should be
  // removed from cameras and landmarks with no left observations should be
  // moved to old_landmarks.
  while ((int)kf_frames.size() > max_num_kfs) {
    FrameId frameid = *kf_frames.begin();
    TimeCamId tcid0 = std::make_pair(frameid, 0);
    TimeCamId tcid1 = std::make_pair(frameid, 1);
    kf_frames.erase(frameid);
    cameras.erase(tcid0);
    cameras.erase(tcid1);
    for (auto it = landmarks.cbegin(); it != landmarks.cend();) {
      // remove associated observations
      for (auto obs_it = it->second.obs.cbegin();
           obs_it != it->second.obs.cend();) {
        auto obs = *obs_it;
        if (obs.first == tcid0 or obs.first == tcid1) {
          obs_it = landmarks.at(it->first).obs.erase(obs_it);
        } else {
          ++obs_it;
        }
      }
      // move landmarks with no more observations to old_landmarks
      if (it->second.obs.size() == 0) {
        old_landmarks.insert(*it);
        it = landmarks.erase(it);
      } else {
        ++it;
      }
    }
  }
}

}  // namespace visnav<|MERGE_RESOLUTION|>--- conflicted
+++ resolved
@@ -276,7 +276,6 @@
   }
 }
 
-<<<<<<< HEAD
 void get_landmarks_of_kf(const FrameId kf, Landmarks& landmarks,
                          std::set<TrackId>& selected_landmarks) {
   // search through all landmarks for the ones observed in this kf and put into
@@ -374,7 +373,8 @@
 }
 
 void add_new_keyframe(const TimeCamId& tcidl, std::set<FrameId>& kf_frames) {
-=======
+  kf_frames.emplace(tcidl.first);
+}
 double calculate_translation_error(const Sophus::SE3d& groundtruth_pose,
                                    const Sophus::SE3d& estimated_pose) {
   double trans_error =
@@ -399,14 +399,6 @@
 
   double rpe = calculate_absolute_pose_error(gt_tf, est_tf);
   return rpe;
-}
-
-void remove_old_keyframes(const TimeCamId tcidl, const int max_num_kfs,
-                          Cameras& cameras, Landmarks& landmarks,
-                          Landmarks& old_landmarks,
-                          std::set<FrameId>& kf_frames) {
->>>>>>> 9137d344
-  kf_frames.emplace(tcidl.first);
 }
 
 void remove_old_keyframes(Cameras& cameras, Landmarks& landmarks,
