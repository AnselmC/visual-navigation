#pragma once

#include <assert.h>
#include <algorithm>
#include <chrono>
#include <set>

#include <visnav/common_types.h>

#include <visnav/calibration.h>

#include <opengv/absolute_pose/CentralAbsoluteAdapter.hpp>
#include <opengv/absolute_pose/methods.hpp>
#include <opengv/point_cloud/PointCloudAdapter.hpp>
#include <opengv/point_cloud/methods.hpp>
#include <opengv/relative_pose/CentralRelativeAdapter.hpp>
#include <opengv/sac/Ransac.hpp>
#include <opengv/sac_problems/absolute_pose/AbsolutePoseSacProblem.hpp>
#include <opengv/sac_problems/point_cloud/PointCloudSacProblem.hpp>
#include <opengv/triangulation/methods.hpp>

namespace visnav {
double calculate_translation_error(const Sophus::SE3d& groundtruth_pose,
                                   const Sophus::SE3d& estimated_pose) {
  double trans_error =
      (groundtruth_pose.translation() - estimated_pose.translation()).norm();
  return trans_error;
}

double calculate_absolute_pose_error(const Sophus::SE3d& groundtruth_pose,
                                     const Sophus::SE3d& estimated_pose) {
  double ape = ((groundtruth_pose.inverse() * estimated_pose).matrix() -
                Eigen::Matrix4d::Identity())
                   .norm();
  return ape;
}

double calculate_relative_pose_error(const Sophus::SE3d& gt_pose,
                                     const Sophus::SE3d& gt_pose_prev,
                                     const Sophus::SE3d& est_pose,
                                     const Sophus::SE3d& est_pose_prev) {
  Sophus::SE3d gt_tf = gt_pose_prev.inverse() * gt_pose;
  Sophus::SE3d est_tf = est_pose_prev.inverse() * est_pose;

  double rpe = calculate_absolute_pose_error(gt_tf, est_tf);
  return rpe;
}

//get subset of Landmarks with TrackId stored in landmark_ids
// from landmarks into landmarks_subset
void get_landmark_subset(const Landmarks& landmarks,
                         const std::set<TrackId>& landmark_ids,
                         Landmarks& landmarks_subset) {
  auto start = std::chrono::high_resolution_clock::now();
  landmarks_subset.clear();
  for (auto& lid : landmark_ids) {
    if (landmarks.find(lid) != landmarks.end()) {
      landmarks_subset.emplace(lid, landmarks.at(lid));
    }
  }
  auto end = std::chrono::high_resolution_clock::now();
  double time_taken =
      (std::chrono::duration_cast<std::chrono::nanoseconds>(end - start)
           .count()) /
      1e9;
  std::cout << "Getting landmark subset took: " << time_taken
            << std::setprecision(9) << " sec" << std::endl;
}

void project_landmarks(
    const Sophus::SE3d& current_pose,
    const std::shared_ptr<AbstractCamera<double>>& cam,
    const Landmarks& landmarks, const double d_min, const double d_max,
    std::vector<Eigen::Vector2d, Eigen::aligned_allocator<Eigen::Vector2d>>&
        projected_points,
    std::vector<TrackId>& projected_track_ids) {
  projected_points.clear();
  projected_track_ids.clear();
  auto start = std::chrono::high_resolution_clock::now();

  for (auto& landmark : landmarks) {
    TrackId trackid = landmark.first;
    Eigen::Vector3d p3d = landmark.second.p;
    Eigen::Vector3d p3d_c = current_pose.inverse() * p3d;
    if (p3d_c.norm() >= d_min && p3d_c.norm() <= d_max) {
      Eigen::Vector2d p2d_c = cam->project(p3d_c);
      if (p2d_c[0] >= 0 and p2d_c[0] <= 752 and p2d_c[1] >= 0 and
          p2d_c[1] <= 480) {
        projected_points.emplace_back(p2d_c);
        projected_track_ids.emplace_back(trackid);
      }
    }
  }
  auto end = std::chrono::high_resolution_clock::now();
  double time_taken =
      (std::chrono::duration_cast<std::chrono::nanoseconds>(end - start)
           .count()) /
      1e9;
  std::cout << "project took: " << time_taken << std::setprecision(9) << " sec"
            << std::endl;
}

void find_matches_landmarks(
    const KeypointsData& kdl, const Landmarks& landmarks,
    const Corners& feature_corners,
    const std::vector<Eigen::Vector2d,
                      Eigen::aligned_allocator<Eigen::Vector2d>>&
        projected_points,
    const std::vector<TrackId>& projected_track_ids,
    const double match_max_dist_2d, const int feature_match_max_dist,
    const double feature_match_test_next_best, MatchData& md) {
  md.matches.clear();

  // TODO SHEET 5: Find the matches between projected landmarks and detected
  // keypoints in the current frame. For every detected keypoint search for
  // matches inside a circle with radius match_max_dist_2d around the point
  // location. For every landmark the distance is the minimal distance between
  // the descriptor of the current point and descriptors of all observations
  // of the landmarks. The feature_match_max_dist and
  // feature_match_test_next_best should be used to filter outliers the same
  // way as in exercise 3.

  // go through every feature

  auto start = std::chrono::high_resolution_clock::now();
  for (size_t i = 0; i < kdl.corners.size(); i++) {
    FeatureId featureid0 = i;
    Eigen::Vector2d corner = kdl.corners.at(featureid0);
    std::bitset<256> descriptor = kdl.corner_descriptors.at(featureid0);
    std::vector<std::pair<Eigen::Vector2d, TrackId>> candidate_points;
    // select landmark candidates based on 2d distance
    for (size_t j = 0; j < projected_points.size(); j++) {
      Eigen::Vector2d point = projected_points.at(j);
      double distance = std::sqrt(std::pow(point[0] - corner[0], 2) +
                                  std::pow(point[1] - corner[1], 2));
      if (distance <= match_max_dist_2d) {
        candidate_points.emplace_back(
            std::make_pair(point, projected_track_ids.at(j)));
      }
    }

    // go through candidate matches to find smallest distance
    std::vector<int> distances;
    for (auto& candidate : candidate_points) {
      TrackId trackid = candidate.second;
      Landmark landmark = landmarks.at(trackid);
      FeatureTrack obs = landmark.obs;

      int min_dist = 256;
      for (auto& ob : obs) {
        TimeCamId tcid = ob.first;
        FeatureId featureid = ob.second;
        std::bitset<256> ob_descriptor =
            feature_corners.at(tcid).corner_descriptors.at(featureid);
        int hamming_dist = (descriptor ^ ob_descriptor).count();
        if (hamming_dist < min_dist) {
          min_dist = hamming_dist;
        }
      }
      distances.emplace_back(min_dist);
    }
    // get best match from distances
    // distance needs to be smaller than feature_match_max_dist and at least
    // feature_match_test_next_best bigger than second smallest distance
    if (distances.size() > 0) {
      int smallest_dist, second_smallest_dist;
      auto min_element = std::min_element(distances.begin(), distances.end());
      smallest_dist = *min_element;
      int min_idx = min_element - distances.begin();
      std::sort(distances.begin(), distances.end());
      if (distances.size() > 1) {
        second_smallest_dist = distances.at(1);
      } else {
        second_smallest_dist = smallest_dist * feature_match_max_dist + 1;
      }
      if (smallest_dist < feature_match_max_dist and
          smallest_dist * feature_match_test_next_best < second_smallest_dist) {
        TrackId tid = candidate_points.at(min_idx).second;
        md.matches.emplace_back(std::make_pair(featureid0, tid));
      }
    }
  }
  auto end = std::chrono::high_resolution_clock::now();
  double time_taken =
      (std::chrono::duration_cast<std::chrono::nanoseconds>(end - start)
           .count()) /
      1e9;
  std::cout << "matching took: " << time_taken << std::setprecision(9) << " sec"
            << std::endl;
}

void localize_camera(const std::shared_ptr<AbstractCamera<double>>& cam,
                     const KeypointsData& kdl, const Landmarks& landmarks,
                     const double reprojection_error_pnp_inlier_threshold_pixel,
                     const MatchData& md, Sophus::SE3d& T_w_c,
                     std::vector<int>& inliers) {
  inliers.clear();

  auto start = std::chrono::high_resolution_clock::now();
  if (md.matches.size() < 3) {
    T_w_c = Sophus::SE3d();
    return;
  }

  // TODO SHEET 5: Find the pose (T_w_c) and the inliers using the landmark to
  // keypoints matches and PnP. This should be similar to the localize_camera
  // in exercise 4 but in this execise we don't explicitelly have tracks.
  opengv::points_t points3d;  // contains landmarks, i.e. 3d points
  opengv::bearingVectors_t bearingVectors;  // contains 3d direction vectors
                                            // of unprojected keypoints
  double ranc_thresh =
      1.0 -
      std::cos(std::atan(reprojection_error_pnp_inlier_threshold_pixel / 500.));
  for (auto& match : md.matches) {
    FeatureId featureid = match.first;
    TrackId trackid = match.second;
    Eigen::Vector2d p2d = kdl.corners.at(featureid);
    Eigen::Vector3d v3d = cam->unproject(p2d);
    Eigen::Vector3d p3d = landmarks.at(trackid).p;
    bearingVectors.emplace_back(v3d);
    points3d.emplace_back(p3d);
  }
  opengv::absolute_pose::CentralAbsoluteAdapter adapter(bearingVectors,
                                                        points3d);
  // create a Ransac object
  opengv::sac::Ransac<
      opengv::sac_problems::absolute_pose::AbsolutePoseSacProblem>
      ransac;
  // create an AbsolutePoseSacProblem
  // (algorithm is selectable: KNEIP, GAO, or EPNP)
  std::shared_ptr<opengv::sac_problems::absolute_pose::AbsolutePoseSacProblem>
      absposeproblem_ptr(
          new opengv::sac_problems::absolute_pose::AbsolutePoseSacProblem(
              adapter, opengv::sac_problems::absolute_pose::
                           AbsolutePoseSacProblem::KNEIP));
  // run ransac
  ransac.sac_model_ = absposeproblem_ptr;
  ransac.threshold_ = ranc_thresh;
  ransac.computeModel();
  // get the result
  inliers = ransac.inliers_;
  opengv::transformation_t transformation = ransac.model_coefficients_;
  adapter.sett(transformation.col(3));
  adapter.setR(transformation.block<3, 3>(0, 0));
  transformation = opengv::absolute_pose::optimize_nonlinear(adapter, inliers);
  ransac.sac_model_->selectWithinDistance(transformation, ranc_thresh, inliers);
  T_w_c = Sophus::SE3d(transformation.block<3, 3>(0, 0), transformation.col(3));
  inliers = ransac.inliers_;
  auto end = std::chrono::high_resolution_clock::now();
  double time_taken =
      (std::chrono::duration_cast<std::chrono::nanoseconds>(end - start)
           .count()) /
      1e9;
  std::cout << "localization took: " << time_taken << std::setprecision(9)
            << " sec" << std::endl;
}


int get_kfs_shared_landmarks(const Landmarks& landmarks, const MatchData& md,
                             const int min_weight_k1, std::set<FrameId>& k1) {
  auto start = std::chrono::high_resolution_clock::now();
  int max_count = 0;
  // want to find all keyframes that see landmarks of candidate
  // to do this we iterate through all landmarks the candidate sees
  // and get all keyframes that observe this landmark as well (obs of landmarks
  // - obs however is a timecamid and not a frameid) for every keyframe we add
  // we would also like to know how many observations are shared(update weight)
  // go through matched landmarks
  std::map<FrameId, int> k_weight;
  for (auto& match : md.matches) {
    TrackId tid = match.second;
    Landmark lm = landmarks.at(tid);
    // go through all observing cams
    bool found_first = false;
    for (auto& ob : lm.obs) {
      // don't increment for second camera of same kf(same frameid but  different camid)
      if (!found_first) {
        if (k_weight.find(ob.first.first) != k_weight.end()) {
          k_weight[ob.first.first]++;
        } else {
          k_weight.emplace(ob.first.first, 1);
        }
        found_first = true;
      }
    }
    for (auto& kw : k_weight) {
      int count = kw.second;
      FrameId fid = kw.first;
      if (count > min_weight_k1) {
        k1.emplace(fid);
      }
      if (count > max_count) {
        max_count = count;
      }
    }
  }
  auto end = std::chrono::high_resolution_clock::now();
  double time_taken =
      (std::chrono::duration_cast<std::chrono::nanoseconds>(end - start)
           .count()) /
      1e9;
  std::cout << "Get kfs shared lms took: " << time_taken << std::setprecision(9)
            << " sec" << std::endl;
  return max_count;
}

void add_new_landmarks(const TimeCamId tcidl, const TimeCamId tcidr,
                       const KeypointsData& kdl, const KeypointsData& kdr,
                       const Sophus::SE3d& T_w_c0, const Calibration& calib_cam,
                       const std::vector<int> inliers,
                       const MatchData& md_stereo, const MatchData& md,
                       Landmarks& landmarks, std::set<TrackId>& lm_ids,
                       TrackId& next_landmark_id) {
  auto start = std::chrono::high_resolution_clock::now();
  auto cam0 = calib_cam.intrinsics.at(tcidl.second).get();
  auto cam1 = calib_cam.intrinsics.at(tcidr.second).get();
  const Sophus::SE3d T_0_1 = calib_cam.T_i_c[0].inverse() * calib_cam.T_i_c[1];
  const Eigen::Vector3d t_0_1 = T_0_1.translation();
  const Eigen::Matrix3d R_0_1 = T_0_1.rotationMatrix();
  lm_ids.clear();

  // add observations to existing landmarks
  std::vector<std::pair<FeatureId, FeatureId>> existingFeatures;
  int inlier_index = 0;
  bool foundFirst = false;
  for (auto& match : md.matches) {
    FeatureId featureid0 = match.first;
    TrackId trackid = match.second;

    if (std::find(inliers.begin(), inliers.end(), inlier_index) !=
        inliers.end()) {
      landmarks.at(trackid).obs.emplace(tcidl, featureid0);
      lm_ids.emplace(trackid);
      foundFirst = true;
    }
    for (auto& stereo_match : md_stereo.inliers) {
      if (stereo_match.first == featureid0) {
        FeatureId featureid1 = stereo_match.second;
        landmarks.at(trackid).obs.emplace(tcidr, featureid1);
        lm_ids.emplace(trackid);
        if (foundFirst) {
          existingFeatures.emplace_back(featureid0, featureid1);
        }
      }
    }
    inlier_index++;
    foundFirst = false;
  }
  // add new landmarks
  for (auto& stereo_match : md_stereo.inliers) {
    if (std::find(existingFeatures.begin(), existingFeatures.end(),
                  stereo_match) != existingFeatures.end()) {
      continue;  // already a landmark
    }
    Eigen::Vector2d p2d0 = kdl.corners.at(stereo_match.first);
    Eigen::Vector2d p2d1 = kdr.corners.at(stereo_match.second);
    Eigen::Vector3d p3d0 = cam0->unproject(p2d0);
    Eigen::Vector3d p3d1 = cam1->unproject(p2d1);
    opengv::bearingVectors_t bearingVectors0, bearingVectors1;
    bearingVectors0.emplace_back(p3d0);
    bearingVectors1.emplace_back(p3d1);
    opengv::relative_pose::CentralRelativeAdapter adapter(
        bearingVectors0, bearingVectors1, t_0_1, R_0_1);

    Eigen::Vector3d p3d0_tri = opengv::triangulation::triangulate(adapter, 0);
    Eigen::Vector3d p3d_world = T_w_c0 * p3d0_tri;
    Landmark new_landmark;
    new_landmark.p = p3d_world;
    new_landmark.obs.emplace(tcidl, stereo_match.first);
    new_landmark.obs.emplace(tcidr, stereo_match.second);
    landmarks.emplace(next_landmark_id, new_landmark);
    lm_ids.emplace(next_landmark_id++);
  }
  auto end = std::chrono::high_resolution_clock::now();
  double time_taken =
      (std::chrono::duration_cast<std::chrono::nanoseconds>(end - start)
           .count()) /
      1e9;
  std::cout << "Add new landmarks took: " << time_taken << std::setprecision(9)
            << " sec" << std::endl;
}

void remove_kf(FrameId current_kf, Cameras& cameras, Landmarks& landmarks) {
  auto start = std::chrono::high_resolution_clock::now();
  TimeCamId tcidl = std::pair<FrameId, CamId>(current_kf, 0);
  TimeCamId tcidr = std::pair<FrameId, CamId>(current_kf, 1);
  cameras.erase(tcidl);
  cameras.erase(tcidr);

  // remove this keyframe if stored in observations of existing landmarks
  for (auto it = landmarks.cbegin(); it != landmarks.cend();) {
    // remove associated observations
    for (auto obs_it = it->second.obs.cbegin();
         obs_it != it->second.obs.cend();) {
      auto obs = *obs_it;
      if (obs.first == tcidl or obs.first == tcidr) {
        obs_it = landmarks.at(it->first).obs.erase(obs_it);
      } else {
        ++obs_it;
      }
    }
    // remove landmarks with no more observations
    if (it->second.obs.size() == 0) {
      it = landmarks.erase(it);
    } else {
      ++it;
    }
  }
  auto end = std::chrono::high_resolution_clock::now();
  double time_taken =
      (std::chrono::duration_cast<std::chrono::nanoseconds>(end - start)
           .count()) /
      1e9;
  std::cout << "Remove kf took: " << time_taken << std::setprecision(9)
            << " sec" << std::endl;
}
double get_max_pose_difference(const Sophus::SE3d& ref_pose,
                               const Cameras& cameras,
                               const Connections& neighbors) {
  // TODO: remove magic number
  double max_diff = 0;
  std::cout << "\n\n\nFINDING MAX DIFF of neighbors" << std::endl;
  for (auto& neighbor : neighbors) {
    TimeCamId tcidl(neighbor, 0);
    Sophus::SE3d other_pose = cameras.at(tcidl).T_w_c;
    double diff = calculate_absolute_pose_error(ref_pose, other_pose);
    std::cout << "DIFF IS: " << diff << std::endl;
    if (diff > max_diff) {
      max_diff = diff;
    }
  }
  std::cout << "MAX DIFF IS " << max_diff << std::endl;
  return max_diff;
}
std::set<FrameId> get_loop_closure_candidates(const FrameId& new_kf,
                                              const Sophus::SE3d& pose,
                                              const Cameras& cameras,
                                              const Connections& neighbors,
                                              const Keyframes& kf_frames,
                                              const double& max_diff) {
  std::set<FrameId> candidates;
  std::cout << "\n\nFINDING CANDIDATES" << std::endl;
  for (auto& kf : kf_frames) {
    if (neighbors.find(kf.first) != neighbors.end() || kf.first == new_kf)
      continue;
    TimeCamId other_tcidl(kf.first, 0);
    Sophus::SE3d other_pose = cameras.at(other_tcidl).T_w_c;
    double diff = calculate_absolute_pose_error(pose, other_pose);
    std::cout << "DIFF IS " << diff << std::endl;
    if (diff <= max_diff) {
      candidates.emplace(kf.first);
    }
  }
  return candidates;
}
TrackId get_corresponding_landmark(const TimeCamId& tcid,
                                   const Keyframes& kf_frames,
                                   const Landmarks& landmarks,
                                   const FeatureId& fid) {
  LandmarkIds possible_landmarks = kf_frames.at(tcid.first);
  for (auto& lmid : possible_landmarks) {
    FeatureTrack obs = landmarks.at(lmid).obs;
    if (obs.find(tcid) != obs.end()) {
      if (obs.at(tcid) == fid) {
        return lmid;
      }
    }
  }
  // orb feature does not correspond to mappoint
  return -1;
}
LandmarkMatchData get_landmark_correspondences(const TimeCamId& tcid0,
                                               const TimeCamId& tcid1,
                                               const MatchData& md_features,
                                               const Keyframes& kf_frames,
                                               const Landmarks& landmarks) {
  // md_features.matches contains pairs of feature ids
  LandmarkMatchData lmmd;
  for (auto& feature_corr : md_features.matches) {
    FeatureId fid0 = feature_corr.first;
    FeatureId fid1 = feature_corr.second;
    TrackId tid0 =
        get_corresponding_landmark(tcid0, kf_frames, landmarks, fid0);
    if (tid0 == -1) continue;
    TrackId tid1 =
        get_corresponding_landmark(tcid1, kf_frames, landmarks, fid1);
    if (tid1 == -1) continue;
    lmmd.matches.emplace_back(tid0, tid1);
  }
  return lmmd;
}
void compute_similarity_transform(
    const LandmarkMatchData& lmmd, const Landmarks& landmarks,
    const double reprojection_error_pnp_inlier_threshold_pixel,
    Sophus::SE3d& S_i_j, std::vector<int>& inliers) {
  opengv::points_t points1;
  opengv::points_t points2;
  if (lmmd.matches.size() < 3) {
    S_i_j = Sophus::SE3d();
    return;
  }
  for (auto& match : lmmd.matches) {
    Eigen::Vector3d p1 = landmarks.at(match.first).p;
    Eigen::Vector3d p2 = landmarks.at(match.second).p;
    points1.emplace_back(p1);
    points2.emplace_back(p2);
  }
  opengv::point_cloud::PointCloudAdapter adapter(points1, points2);
  opengv::sac::Ransac<opengv::sac_problems::point_cloud::PointCloudSacProblem>
      ransac;
  std::shared_ptr<opengv::sac_problems::point_cloud::PointCloudSacProblem>
      relposeproblem_ptr(
          new opengv::sac_problems::point_cloud::PointCloudSacProblem(adapter));

  double ranc_thresh =
      1.0 -
      std::cos(std::atan(reprojection_error_pnp_inlier_threshold_pixel / 500.));
  // run ransac
  ransac.sac_model_ = relposeproblem_ptr;
  ransac.threshold_ = ranc_thresh;
  ransac.computeModel(0);  // 0 comes from docs - no idea what it means
  // get the result
  inliers = ransac.inliers_;
  opengv::transformation_t transformation = ransac.model_coefficients_;
  adapter.sett12(transformation.col(3));
  adapter.setR12(transformation.block<3, 3>(0, 0));
  transformation = opengv::point_cloud::optimize_nonlinear(adapter, inliers);
  ransac.sac_model_->selectWithinDistance(transformation, ranc_thresh, inliers);
  S_i_j = Sophus::SE3d(transformation.block<3, 3>(0, 0), transformation.col(3));
  inliers = ransac.inliers_;
}
FrameId perform_matching(const Keyframes& kf_frames,
                         const std::set<FrameId> candidates,
                         const TimeCamId& tcid_new,
                         const Corners& feature_corners,
                         const Landmarks& landmarks,
                         const OrbSLAMOptions& opts) {
  FrameId final_candidate = -1;
  int num_best_inliers = 0;
  for (auto& candidate : candidates) {
    // TODO: only match features that are landmarks already
    TimeCamId tcid_candidate(candidate, 0);
    KeypointsData kd_new = feature_corners.at(tcid_new);
    KeypointsData kd_candidate = feature_corners.at(tcid_candidate);
    MatchData md_features;
    matchDescriptors(kd_new.corner_descriptors, kd_candidate.corner_descriptors,
                     md_features.matches, opts.feature_match_max_dist,
                     opts.feature_match_test_next_best);
    // findInliersEssential(kd_new, kd_candidate, calib_cam.intrinsics[0],
    //                     calib_cam.intrinsics[0], E, md_features);
    std::cout << "Num matches: " << md_features.matches.size() << std::endl;
    LandmarkMatchData lmmd = get_landmark_correspondences(
        tcid_new, tcid_candidate, md_features, kf_frames, landmarks);
    std::cout << "Num matches that are landmarks: " << lmmd.matches.size()
              << std::endl;
    std::vector<int> inliers;
    Sophus::SE3d sim_transform;
    compute_similarity_transform(
        lmmd, landmarks, opts.reprojection_error_pnp_inlier_threshold_pixel,
        sim_transform, inliers);
    std::cout << "NUM INLIERS: " << inliers.size() << std::endl;
    if (int(inliers.size()) >= opts.min_inliers_loop_closing &&
        int(inliers.size()) > num_best_inliers) {
      final_candidate = candidate;
      num_best_inliers = inliers.size();
    }
  }
  return final_candidate;
}
void get_neighbor_landmarks_and_ids(const Keyframes& kf_frames,
                                    const Connections& neighbors,
                                    LandmarkIds& local_lm_ids,
                                    std::set<FrameId>& neighbor_ids) {
  for (auto& neighbor : neighbors) {
    neighbor_ids.emplace(neighbor.first);
    LandmarkIds lms = kf_frames.at(neighbor.first);
    local_lm_ids.insert(lms.begin(), lms.end());
  }
}
void get_cov_map(const FrameId kf, const Keyframes& kf_frames,
                 const CovisibilityGraph& cov_graph, LandmarkIds& local_lms,
                 std::set<FrameId>& cov_frames) {
  // get all landmarks from keyframes connected in cov graph
  if (cov_graph.empty()) return;
  auto start = std::chrono::high_resolution_clock::now();
  cov_frames.clear();
  local_lms.clear();
  LandmarkIds lm_ids;
  auto neighbors = cov_graph.at(kf);

  get_neighbor_landmarks_and_ids(kf_frames, neighbors, local_lms, cov_frames);
  auto end = std::chrono::high_resolution_clock::now();
  double time_taken =
      (std::chrono::duration_cast<std::chrono::nanoseconds>(end - start)
           .count()) /
      1e9;
  std::cout << "Get cov map took: " << time_taken << std::setprecision(9)
            << " sec" << std::endl;
}
void get_local_map(const MatchData& md_prev, const Landmarks& landmarks,
                   const Keyframes& kf_frames,
                   const CovisibilityGraph& cov_graph, const int min_weight_k1,
                   Landmarks& local_landmarks) {
  auto start = std::chrono::high_resolution_clock::now();
  if (kf_frames.empty()) return;
  std::set<FrameId> k1;
  get_kfs_shared_landmarks(landmarks, md_prev, min_weight_k1, k1);
  std::set<FrameId> local_lm_ids;
  std::cout << "K1 size: " << k1.size() << std::endl;
  Connections neighbors;
  for (auto& kf : k1) {
    auto lmids = kf_frames.at(kf);
    local_lm_ids.insert(lmids.begin(), lmids.end());
    Connections curr_neighbors = cov_graph.at(kf);
    Connections new_neighbors;
    std::set_difference(curr_neighbors.begin(), curr_neighbors.end(),
                        neighbors.begin(), neighbors.end(),
                        std::inserter(new_neighbors, new_neighbors.begin()));
    neighbors.insert(new_neighbors.begin(), new_neighbors.end());
    std::set<FrameId> neighbor_ids;
    get_neighbor_landmarks_and_ids(kf_frames, new_neighbors, local_lm_ids,
                                   neighbor_ids);
  }

  auto end = std::chrono::high_resolution_clock::now();
  double time_taken =
      (std::chrono::duration_cast<std::chrono::nanoseconds>(end - start)
           .count()) /
      1e9;
  std::cout << "Get local map took: " << time_taken << std::setprecision(9)
            << " sec" << std::endl;
  std::cout << "Local map contains " << local_lm_ids.size() << " points."
            << std::endl;
  get_landmark_subset(landmarks, local_lm_ids, local_landmarks);
}

void make_keyframe_decision(bool& take_keyframe, const Landmarks& landmarks,
                            const int& max_frames_since_last_kf,
                            const int& frames_since_last_kf,
                            const int& new_kf_min_inliers, const int& min_kfs,
                            const int& min_weight_k1,
                            const double& max_kref_overlap,
                            const bool& mapping_busy, const MatchData& md,
                            const Keyframes& kf_frames) {
  if (kf_frames.size() < (uint)min_kfs ||
      frames_since_last_kf > max_frames_since_last_kf) {
    take_keyframe = !mapping_busy;
    return;
  }

  std::set<FrameId> k1;

  // TODO: change AND to OR and ensure mapping/optimization is interrupted
  // if frames_since_last_kf > 20
  bool cond1 = !mapping_busy;
  if (!cond1) {
    std::cout << "Mapping busy..." << std::endl;
    take_keyframe = false;
    return;
  }  //! mapping_busy && frames_since_last_kf > max_frames_since_last_kf;
  bool cond2 = int(md.matches.size()) > new_kf_min_inliers;
  if (!cond2) {
    std::cout << "Not enough matches..." << std::endl;
    take_keyframe = false;
    return;
  }
  int max_count = get_kfs_shared_landmarks(landmarks, md, min_weight_k1, k1);
  bool cond3 =
      (double)max_count / (double)md.matches.size() <= max_kref_overlap;

  if (!cond3) {
    std::cout << "Not enough new points..." << std::endl;
  }
  take_keyframe = cond3;
}
void add_to_cov_graph(const FrameId& new_kf, const Keyframes& kf_frames,
                      const int min_weight, CovisibilityGraph& cov_graph) {
  Connections connections;
  LandmarkIds new_lms = kf_frames.at(new_kf);
  auto start = std::chrono::high_resolution_clock::now();
  double time_taken;
  for (auto& node : cov_graph) {
    FrameId kf = node.first;
    if (kf == new_kf) continue;
    LandmarkIds curr_lms = kf_frames.at(kf);
    int curr_weight = 0;
    for (const TrackId& trackid : curr_lms) {
      if (new_lms.find(trackid) != new_lms.end()) {
        curr_weight++;
      }
    }

    if (curr_weight >= min_weight) {
      connections.emplace(kf, curr_weight);
      node.second.emplace(new_kf, curr_weight);
    }
  }
  cov_graph.emplace(new_kf, connections);
  auto end = std::chrono::high_resolution_clock::now();
  time_taken =
      (std::chrono::duration_cast<std::chrono::nanoseconds>(end - start)
           .count()) /
      1e9;
  std::cout << "Insert to cov graph took: " << time_taken
            << std::setprecision(9) << " sec" << std::endl;
}
void add_new_keyframe(const FrameId& new_kf, const std::set<TrackId>& lm_ids,
                      const int min_weight, Keyframes& kf_frames,
                      CovisibilityGraph& cov_graph) {
  auto start = std::chrono::high_resolution_clock::now();
  kf_frames.emplace(new_kf, lm_ids);
  add_to_cov_graph(new_kf, kf_frames, min_weight, cov_graph);
  auto end = std::chrono::high_resolution_clock::now();
  double time_taken =
      (std::chrono::duration_cast<std::chrono::nanoseconds>(end - start)
           .count()) /
      1e9;
  std::cout << "Add new keyframe took: " << time_taken << std::setprecision(9)
            << " sec" << std::endl;
}

<<<<<<< HEAD
void remove_from_cov_graph(const FrameId& old_kf,
                           CovisibilityGraph& cov_graph) {
  auto neighbors = cov_graph.at(old_kf);
  for (auto& neighbor : neighbors) {
    auto& curr_neighbors = cov_graph.at(neighbor);
    curr_neighbors.erase(old_kf);
=======
double calculate_translation_error(const Sophus::SE3d& groundtruth_pose,
                                   const Sophus::SE3d& estimated_pose) {
  double trans_error =
      (groundtruth_pose.translation() - estimated_pose.translation()).norm();
  return trans_error;
  }

  double calculate_absolute_pose_error(const Sophus::SE3d& groundtruth_pose,
                                       const Sophus::SE3d& estimated_pose) {
    double ape = ((groundtruth_pose.inverse() * estimated_pose).matrix() -
                  Eigen::Matrix4d::Identity())
                     .norm();
    return ape;
  }

  double calculate_relative_pose_error(
      const Sophus::SE3d& gt_pose, const Sophus::SE3d& gt_pose_prev,
      const Sophus::SE3d& est_pose, const Sophus::SE3d& est_pose_prev) {
    Sophus::SE3d gt_tf = gt_pose_prev.inverse() * gt_pose;
    Sophus::SE3d est_tf = est_pose_prev.inverse() * est_pose;

    double rpe = calculate_absolute_pose_error(gt_tf, est_tf);
    return rpe;
  }

  void remove_from_cov_graph(const FrameId& old_kf,
                             CovisibilityGraph& cov_graph) {
    auto neighbors = cov_graph.at(old_kf);
    for (auto& neighbor : neighbors) {
      auto& curr_neighbors = cov_graph.at(neighbor.first);
      curr_neighbors.erase(old_kf);
    }
    cov_graph.erase(old_kf);
>>>>>>> 1dd4e0d5
  }
  cov_graph.erase(old_kf);
}

void remove_redundant_keyframes(Cameras& cameras, Landmarks& landmarks,
                                Keyframes& kf_frames,
                                CovisibilityGraph& cov_graph,
                                const int& min_kfs,
                                const double& max_redundant_obs_count) {
  auto start = std::chrono::high_resolution_clock::now();
  for (auto current_kf = kf_frames.begin(); current_kf != kf_frames.end();) {
    if (int(kf_frames.size()) < min_kfs) return;
    LandmarkIds current_landmarks = current_kf->second;
    int overlap_count = 0;
    for (auto& current_landmark : current_landmarks) {
      // if at least three other kf observe this landmark, increment the
      // overlap_count
      std::set<FrameId> unique_frameIds;
      // TODO this shouldn't have to happen
      if (landmarks.find(current_landmark) == landmarks.end()) continue;
      Landmark lm = landmarks.at(current_landmark);
      for (auto& obs : lm.obs) {
        unique_frameIds.emplace(obs.first.first);
      }

      if (unique_frameIds.size() > 3) {
        overlap_count++;
      }
    }
    double overlap_percentage =
        (double)overlap_count / (double)current_landmarks.size();
    if (overlap_percentage >= max_redundant_obs_count) {
      remove_kf(current_kf->first, cameras, landmarks);
      remove_from_cov_graph((*current_kf).first, cov_graph);
      current_kf = kf_frames.erase(current_kf);
    } else {
      current_kf++;
    }
  }
  auto end = std::chrono::high_resolution_clock::now();
  double time_taken =
      (std::chrono::duration_cast<std::chrono::nanoseconds>(end - start)
           .count()) /
      1e9;
  std::cout << "Rm keyframes took: " << time_taken << std::setprecision(9)
            << " sec" << std::endl;
}

void project_match_localize(const Calibration& calib_cam,
                            const Corners& feature_corners,
                            const OrbSLAMOptions& os_opts,
                            const KeypointsData& kdl,
                            const Landmarks& landmarks,
                            std::vector<int>& inliers,
                            Sophus::SE3d& current_pose, MatchData& md) {
  std::vector<Eigen::Vector2d, Eigen::aligned_allocator<Eigen::Vector2d>>
      projected_points;
  std::vector<TrackId> projected_track_ids;
  auto start = std::chrono::high_resolution_clock::now();
  project_landmarks(current_pose, calib_cam.intrinsics[0], landmarks,
                    os_opts.d_min, os_opts.d_max, projected_points,
                    projected_track_ids);

  find_matches_landmarks(kdl, landmarks, feature_corners, projected_points,
                         projected_track_ids, os_opts.match_max_dist_2d,
                         os_opts.feature_match_max_dist,
                         os_opts.feature_match_test_next_best, md);

  localize_camera(calib_cam.intrinsics[0], kdl, landmarks,
                  os_opts.reprojection_error_pnp_inlier_threshold_pixel, md,
                  current_pose, inliers);
  auto end = std::chrono::high_resolution_clock::now();
  double time_taken =
      (std::chrono::duration_cast<std::chrono::nanoseconds>(end - start)
           .count()) /
      1e9;
  std::cout << "Project match loc took: " << time_taken << std::setprecision(9)
            << " sec" << std::endl;
}

  void update_pose_with_constant_velocity() {

  }

}  // Namespace visnav<|MERGE_RESOLUTION|>--- conflicted
+++ resolved
@@ -719,14 +719,6 @@
             << " sec" << std::endl;
 }
 
-<<<<<<< HEAD
-void remove_from_cov_graph(const FrameId& old_kf,
-                           CovisibilityGraph& cov_graph) {
-  auto neighbors = cov_graph.at(old_kf);
-  for (auto& neighbor : neighbors) {
-    auto& curr_neighbors = cov_graph.at(neighbor);
-    curr_neighbors.erase(old_kf);
-=======
 double calculate_translation_error(const Sophus::SE3d& groundtruth_pose,
                                    const Sophus::SE3d& estimated_pose) {
   double trans_error =
@@ -760,53 +752,50 @@
       curr_neighbors.erase(old_kf);
     }
     cov_graph.erase(old_kf);
->>>>>>> 1dd4e0d5
-  }
-  cov_graph.erase(old_kf);
-}
-
-void remove_redundant_keyframes(Cameras& cameras, Landmarks& landmarks,
-                                Keyframes& kf_frames,
-                                CovisibilityGraph& cov_graph,
-                                const int& min_kfs,
-                                const double& max_redundant_obs_count) {
-  auto start = std::chrono::high_resolution_clock::now();
-  for (auto current_kf = kf_frames.begin(); current_kf != kf_frames.end();) {
-    if (int(kf_frames.size()) < min_kfs) return;
-    LandmarkIds current_landmarks = current_kf->second;
-    int overlap_count = 0;
-    for (auto& current_landmark : current_landmarks) {
-      // if at least three other kf observe this landmark, increment the
-      // overlap_count
-      std::set<FrameId> unique_frameIds;
-      // TODO this shouldn't have to happen
-      if (landmarks.find(current_landmark) == landmarks.end()) continue;
-      Landmark lm = landmarks.at(current_landmark);
-      for (auto& obs : lm.obs) {
-        unique_frameIds.emplace(obs.first.first);
-      }
-
-      if (unique_frameIds.size() > 3) {
-        overlap_count++;
-      }
-    }
-    double overlap_percentage =
-        (double)overlap_count / (double)current_landmarks.size();
-    if (overlap_percentage >= max_redundant_obs_count) {
-      remove_kf(current_kf->first, cameras, landmarks);
-      remove_from_cov_graph((*current_kf).first, cov_graph);
-      current_kf = kf_frames.erase(current_kf);
-    } else {
-      current_kf++;
-    }
-  }
-  auto end = std::chrono::high_resolution_clock::now();
-  double time_taken =
-      (std::chrono::duration_cast<std::chrono::nanoseconds>(end - start)
-           .count()) /
-      1e9;
-  std::cout << "Rm keyframes took: " << time_taken << std::setprecision(9)
-            << " sec" << std::endl;
+  }
+
+  void remove_redundant_keyframes(Cameras& cameras, Landmarks& landmarks,
+                                  Keyframes& kf_frames,
+                                  CovisibilityGraph& cov_graph,
+                                  const int& min_kfs,
+                                  const double& max_redundant_obs_count) {
+    auto start = std::chrono::high_resolution_clock::now();
+    for (auto current_kf = kf_frames.begin(); current_kf != kf_frames.end();) {
+      if (int(kf_frames.size()) < min_kfs) return;
+      LandmarkIds current_landmarks = current_kf->second;
+      int overlap_count = 0;
+      for (auto& current_landmark : current_landmarks) {
+        // if at least three other kf observe this landmark, increment the
+        // overlap_count
+        std::set<FrameId> unique_frameIds;
+        // TODO this shouldn't have to happen
+        if (landmarks.find(current_landmark) == landmarks.end()) continue;
+        Landmark lm = landmarks.at(current_landmark);
+        for (auto& obs : lm.obs) {
+          unique_frameIds.emplace(obs.first.first);
+        }
+
+        if (unique_frameIds.size() > 3) {
+          overlap_count++;
+        }
+      }
+      double overlap_percentage =
+          (double)overlap_count / (double)current_landmarks.size();
+      if (overlap_percentage >= max_redundant_obs_count) {
+        remove_kf(current_kf->first, cameras, landmarks);
+        remove_from_cov_graph((*current_kf).first, cov_graph);
+        current_kf = kf_frames.erase(current_kf);
+      } else {
+        current_kf++;
+      }
+    }
+    auto end = std::chrono::high_resolution_clock::now();
+    double time_taken =
+        (std::chrono::duration_cast<std::chrono::nanoseconds>(end - start)
+             .count()) /
+        1e9;
+    std::cout << "Rm keyframes took: " << time_taken << std::setprecision(9)
+              << " sec" << std::endl;
 }
 
 void project_match_localize(const Calibration& calib_cam,
