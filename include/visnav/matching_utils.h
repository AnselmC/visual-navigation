--- conflicted
+++ resolved
@@ -83,7 +83,6 @@
                        MatchData& md) {
   md.inliers.clear();
 
-<<<<<<< HEAD
   opengv::bearingVectors_t bearingVectors0, bearingVectors1;
   for (size_t i = 0; i < md.matches.size(); i++) {
     const Eigen::Vector2d p0_2d = kd1.corners[md.matches[i].first];
@@ -127,10 +126,6 @@
   }
   Sophus::SE3d T_i_j(transformation.block<3, 3>(0, 0), transformation.col(3));
   md.T_i_j = T_i_j;
-  // TODO SHEET 3: run RANSAC with using opengv's CentralRelativePose and
-  // store in md.inliers. If the number if inliers is smaller than
-  // ransac_min_inliers, leave md.inliers empty.
-=======
   // TODO SHEET 3: Run RANSAC with using opengv's CentralRelativePose and store
   // the final inlier indices in md.inliers and the final relative pose in
   // md.T_i_j (normalize translation). If the number of inliers is smaller than
@@ -138,12 +133,5 @@
   // was successful, you should do non-linear refinement of the model parameters
   // using all inliers, and then re-estimate the inlier set with the refined
   // model parameters.
-  UNUSED(kd1);
-  UNUSED(kd2);
-  UNUSED(cam1);
-  UNUSED(cam2);
-  UNUSED(ransac_thresh);
-  UNUSED(ransac_min_inliers);
->>>>>>> 370598b2
 }
 }  // namespace visnav